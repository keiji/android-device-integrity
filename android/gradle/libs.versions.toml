[versions]
agp = "8.12.0-alpha06"
kotlin = "2.1.21"
coreKtx = "1.16.0"
junit = "4.13.2"
junitVersion = "1.2.1"
espressoCore = "3.6.1"
lifecycleRuntimeKtx = "2.9.1"
activityCompose = "1.10.1"
materialIcons = "1.7.8"
composeBom = "2025.06.01"
navigationCompose = "2.9.0" # Previous plan's version, will keep for now
lifecycleRuntimeCompose = "2.9.1"
<<<<<<< HEAD
lifecycleViewmodel = "2.9.1"
=======
hilt = "2.56.2"
ksp = "2.1.21-2.0.1"
>>>>>>> 46a22421

[libraries]
androidx-core-ktx = { group = "androidx.core", name = "core-ktx", version.ref = "coreKtx" }
junit = { group = "junit", name = "junit", version.ref = "junit" }
androidx-junit = { group = "androidx.test.ext", name = "junit", version.ref = "junitVersion" }
androidx-espresso-core = { group = "androidx.test.espresso", name = "espresso-core", version.ref = "espressoCore" }
androidx-lifecycle-runtime-ktx = { group = "androidx.lifecycle", name = "lifecycle-runtime-ktx", version.ref = "lifecycleRuntimeKtx" }
androidx-activity-compose = { group = "androidx.activity", name = "activity-compose", version.ref = "activityCompose" }
androidx-compose-bom = { group = "androidx.compose", name = "compose-bom", version.ref = "composeBom" }
androidx-ui = { group = "androidx.compose.ui", name = "ui" }
androidx-ui-graphics = { group = "androidx.compose.ui", name = "ui-graphics" }
androidx-ui-tooling = { group = "androidx.compose.ui", name = "ui-tooling" }
androidx-ui-tooling-preview = { group = "androidx.compose.ui", name = "ui-tooling-preview" }
androidx-ui-test-manifest = { group = "androidx.compose.ui", name = "ui-test-manifest" }
androidx-ui-test-junit4 = { group = "androidx.compose.ui", name = "ui-test-junit4" }
androidx-material-icons-extended = { group = "androidx.compose.material", name = "material-icons-extended", version.ref = "materialIcons" }
androidx-material3 = { group = "androidx.compose.material3", name = "material3" }
androidx-navigation-compose = { group = "androidx.navigation", name = "navigation-compose", version.ref = "navigationCompose" }
androidx-lifecycle-runtime-compose = { group = "androidx.lifecycle", name = "lifecycle-runtime-compose", version.ref = "lifecycleRuntimeCompose" }
androidx-lifecycle-viewmodel-compose = { group = "androidx.lifecycle", name = "lifecycle-viewmodel-compose", version.ref = "lifecycleViewmodel" }
androidx-lifecycle-viewmodel-ktx = { group = "androidx.lifecycle", name = "lifecycle-viewmodel-ktx", version.ref = "lifecycleViewmodel" }

hilt-android = { group = "com.google.dagger", name = "hilt-android", version.ref = "hilt" }
hilt-compiler = { group = "com.google.dagger", name = "hilt-compiler", version.ref = "hilt" }

[plugins]
android-application = { id = "com.android.application", version.ref = "agp" }
kotlin-android = { id = "org.jetbrains.kotlin.android", version.ref = "kotlin" }
kotlin-compose = { id = "org.jetbrains.kotlin.plugin.compose", version.ref = "kotlin" }
hilt = { id = "com.google.dagger.hilt.android", version.ref = "hilt" }
ksp = { id = "com.google.devtools.ksp", version.ref = "ksp"}
<|MERGE_RESOLUTION|>--- conflicted
+++ resolved
@@ -11,12 +11,10 @@
 composeBom = "2025.06.01"
 navigationCompose = "2.9.0" # Previous plan's version, will keep for now
 lifecycleRuntimeCompose = "2.9.1"
-<<<<<<< HEAD
 lifecycleViewmodel = "2.9.1"
-=======
+
 hilt = "2.56.2"
 ksp = "2.1.21-2.0.1"
->>>>>>> 46a22421
 
 [libraries]
 androidx-core-ktx = { group = "androidx.core", name = "core-ktx", version.ref = "coreKtx" }
@@ -46,5 +44,6 @@
 android-application = { id = "com.android.application", version.ref = "agp" }
 kotlin-android = { id = "org.jetbrains.kotlin.android", version.ref = "kotlin" }
 kotlin-compose = { id = "org.jetbrains.kotlin.plugin.compose", version.ref = "kotlin" }
+
 hilt = { id = "com.google.dagger.hilt.android", version.ref = "hilt" }
 ksp = { id = "com.google.devtools.ksp", version.ref = "ksp"}
