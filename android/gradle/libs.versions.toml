--- conflicted
+++ resolved
@@ -27,12 +27,8 @@
 timber = "5.0.1"
 
 [libraries]
-<<<<<<< HEAD
-kotlin-stdlib = { group = "org.jetbrains.kotlin", name = "kotlin-stdlib", version.ref = "kotlin" }
-=======
 androidx-biometric-ktx = { group = "androidx.biometric", name = "biometric-ktx", version.ref = "androidxBiometric" }
 javax-inject = { group = "javax.inject", name = "javax.inject", version.ref = "javaxInject"}
->>>>>>> 18c98a4c
 androidx-core-ktx = { group = "androidx.core", name = "core-ktx", version.ref = "coreKtx" }
 junit = { group = "junit", name = "junit", version.ref = "junit" }
 androidx-junit = { group = "androidx.test.ext", name = "junit", version.ref = "junitVersion" }
