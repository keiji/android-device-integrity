[versions]
agp = "8.13.2"
desugar_jdk_libs = "2.1.5"
kotlin = "2.3.0"
coreKtx = "1.17.0"
junit = "4.13.2"
junitVersion = "1.3.0"
espressoCore = "3.7.0"
lifecycleRuntimeKtx = "2.10.0"
activityCompose = "1.12.2"
activityKtx = "1.12.2"
<<<<<<< HEAD
composeBom = "2025.07.00"
navigationCompose = "2.9.6"
=======
composeBom = "2025.12.01"
navigationCompose = "2.9.6" # Previous plan's version, will keep for now
>>>>>>> 9bb85cf2
lifecycleRuntimeCompose = "2.10.0"
lifecycleViewmodel = "2.10.0"
hiltNavigationCompose = "1.3.0"
playServicesBase = "18.9.0"
playIntegrity = "1.6.0"
kotlinxCoroutines = "1.10.2"
datastore = "1.2.0"
protobuf = "4.33.2"
protobufPlugin = "0.9.6"
mockito = "5.12.0"
mockitoKotlin = "5.4.0"
retrofit = "2.11.0"
kotlinSerialization = "1.9.0" # kotlinx-serialization-json
androidxBiometric = "1.4.0-alpha02"
javaxInject = "1"
testCoreKtx = "1.7.0"
kotlinTest = "2.3.0"

hilt = "2.57.2"
ksp = "2.3.4"
licenseGenerator = "0.0.5"

timber = "5.0.1"

robolectric = "4.16"


# SDK Versions
androidCompileSdk = "36"
androidMinSdk = "23"
androidTargetSdk = "36"

[libraries]
androidx-biometric-ktx = { group = "androidx.biometric", name = "biometric-ktx", version.ref = "androidxBiometric" }
desugar_jdk_libs = { module = "com.android.tools:desugar_jdk_libs", version.ref = "desugar_jdk_libs" }
javax-inject = { group = "javax.inject", name = "javax.inject", version.ref = "javaxInject" }
androidx-core-ktx = { group = "androidx.core", name = "core-ktx", version.ref = "coreKtx" }
junit = { group = "junit", name = "junit", version.ref = "junit" }
androidx-junit = { group = "androidx.test.ext", name = "junit", version.ref = "junitVersion" }
androidx-espresso-core = { group = "androidx.test.espresso", name = "espresso-core", version.ref = "espressoCore" }
androidx-lifecycle-runtime-ktx = { group = "androidx.lifecycle", name = "lifecycle-runtime-ktx", version.ref = "lifecycleRuntimeKtx" }
androidx-activity-compose = { group = "androidx.activity", name = "activity-compose", version.ref = "activityCompose" }
androidx-compose-bom = { group = "androidx.compose", name = "compose-bom", version.ref = "composeBom" }
androidx-ui = { group = "androidx.compose.ui", name = "ui" }
androidx-ui-graphics = { group = "androidx.compose.ui", name = "ui-graphics" }
androidx-ui-tooling = { group = "androidx.compose.ui", name = "ui-tooling" }
androidx-ui-tooling-preview = { group = "androidx.compose.ui", name = "ui-tooling-preview" }
androidx-ui-test-manifest = { group = "androidx.compose.ui", name = "ui-test-manifest" }
androidx-ui-test-junit4 = { group = "androidx.compose.ui", name = "ui-test-junit4" }
androidx-material3 = { group = "androidx.compose.material3", name = "material3" }
androidx-material-icons-extended = { group = "androidx.compose.material", name = "material-icons-extended" }
androidx-navigation-compose = { group = "androidx.navigation", name = "navigation-compose", version.ref = "navigationCompose" }
androidx-lifecycle-runtime-compose = { group = "androidx.lifecycle", name = "lifecycle-runtime-compose", version.ref = "lifecycleRuntimeCompose" }
androidx-lifecycle-viewmodel-compose = { group = "androidx.lifecycle", name = "lifecycle-viewmodel-compose", version.ref = "lifecycleViewmodel" }
androidx-lifecycle-viewmodel-ktx = { group = "androidx.lifecycle", name = "lifecycle-viewmodel-ktx", version.ref = "lifecycleViewmodel" }
androidx-hilt-navigation-compose = { group = "androidx.hilt", name = "hilt-navigation-compose", version.ref = "hiltNavigationCompose" }
androidx-activity-ktx = { group = "androidx.activity", name = "activity-ktx", version.ref = "activityKtx" }
androidx-test-core-ktx = { group = "androidx.test", name = "core-ktx", version.ref = "testCoreKtx" }

play-services-base = { group = "com.google.android.gms", name = "play-services-base", version.ref = "playServicesBase" }
play-integrity = { group = "com.google.android.play", name = "integrity", version.ref = "playIntegrity" }
kotlinx-coroutines-core = { group = "org.jetbrains.kotlinx", name = "kotlinx-coroutines-core", version.ref = "kotlinxCoroutines" }
kotlinx-coroutines-android = { group = "org.jetbrains.kotlinx", name = "kotlinx-coroutines-android", version.ref = "kotlinxCoroutines" }
kotlinx-coroutines-play-services = { group = "org.jetbrains.kotlinx", name = "kotlinx-coroutines-play-services", version.ref = "kotlinxCoroutines" }
kotlinx-coroutines-test = { group = "org.jetbrains.kotlinx", name = "kotlinx-coroutines-test", version.ref = "kotlinxCoroutines" }
kotlin-test = { group = "org.jetbrains.kotlin", name = "kotlin-test", version.ref = "kotlinTest" }

# DataStore
androidx-datastore-core = { group = "androidx.datastore", name = "datastore-core", version.ref = "datastore" }
androidx-datastore = { module = "androidx.datastore:datastore", version.ref = "datastore" }

# Protocol Buffers
protobuf-kotlin-lite = { group = "com.google.protobuf", name = "protobuf-kotlin-lite", version.ref = "protobuf" }
protobuf-protoc = { group = "com.google.protobuf", name = "protoc", version.ref = "protobuf" }

# Mockito
mockito-kotlin = { group = "org.mockito.kotlin", name = "mockito-kotlin", version.ref = "mockitoKotlin" }
mockito-android = { group = "org.mockito", name = "mockito-android", version.ref = "mockito" }

robolectric = { group = "org.robolectric", name = "robolectric", version.ref = "robolectric" }

hilt-android = { group = "com.google.dagger", name = "hilt-android", version.ref = "hilt" }
hilt-compiler = { group = "com.google.dagger", name = "hilt-compiler", version.ref = "hilt" }
hilt-android-testing = { group = "com.google.dagger", name = "hilt-android-testing", version.ref = "hilt" }

timber = { group = "com.jakewharton.timber", name = "timber", version.ref = "timber" }

retrofit-core = { group = "com.squareup.retrofit2", name = "retrofit", version.ref = "retrofit" }
retrofit-converter-kotlinx-serialization = { group = "com.squareup.retrofit2", name = "converter-kotlinx-serialization", version.ref = "retrofit" }
kotlinx-serialization-json = { group = "org.jetbrains.kotlinx", name = "kotlinx-serialization-json", version.ref = "kotlinSerialization" }
kotlin-metadata-jvm = { group = "org.jetbrains.kotlin", name = "kotlin-metadata-jvm", version.ref = "kotlin" }

[plugins]
android-application = { id = "com.android.application", version.ref = "agp" }
android-library = { id = "com.android.library", version.ref = "agp" }
kotlin-android = { id = "org.jetbrains.kotlin.android", version.ref = "kotlin" }
kotlin-compose = { id = "org.jetbrains.kotlin.plugin.compose", version.ref = "kotlin" }
kotlin-serialization = { id = "org.jetbrains.kotlin.plugin.serialization", version.ref = "kotlin" }

hilt = { id = "com.google.dagger.hilt.android", version.ref = "hilt" }
ksp = { id = "com.google.devtools.ksp", version.ref = "ksp" }
protobuf = { id = "com.google.protobuf", version.ref = "protobufPlugin" }
license-generator = { id = "dev.keiji.license.maven-license-generator", version.ref = "licenseGenerator" }<|MERGE_RESOLUTION|>--- conflicted
+++ resolved
@@ -9,13 +9,8 @@
 lifecycleRuntimeKtx = "2.10.0"
 activityCompose = "1.12.2"
 activityKtx = "1.12.2"
-<<<<<<< HEAD
-composeBom = "2025.07.00"
+composeBom = "2025.12.01"
 navigationCompose = "2.9.6"
-=======
-composeBom = "2025.12.01"
-navigationCompose = "2.9.6" # Previous plan's version, will keep for now
->>>>>>> 9bb85cf2
 lifecycleRuntimeCompose = "2.10.0"
 lifecycleViewmodel = "2.10.0"
 hiltNavigationCompose = "1.3.0"
