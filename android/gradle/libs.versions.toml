[versions]
agp = "8.12.0-alpha06"
kotlin = "2.1.21"
coreKtx = "1.16.0"
junit = "4.13.2"
junitVersion = "1.2.1"
espressoCore = "3.6.1"
lifecycleRuntimeKtx = "2.9.1"
activityCompose = "1.10.1"
materialIcons = "1.7.8"
composeBom = "2025.06.01"
navigationCompose = "2.9.0" # Previous plan's version, will keep for now
lifecycleRuntimeCompose = "2.9.1"
lifecycleViewmodel = "2.9.1"

hilt = "2.56.2"
ksp = "2.1.21-2.0.1"
<<<<<<< HEAD
playIntegrity = "1.4.0"
kotlinxCoroutines = "1.7.3"
=======
timber = "5.0.1"
>>>>>>> 8c2415dd

[libraries]
androidx-core-ktx = { group = "androidx.core", name = "core-ktx", version.ref = "coreKtx" }
junit = { group = "junit", name = "junit", version.ref = "junit" }
androidx-junit = { group = "androidx.test.ext", name = "junit", version.ref = "junitVersion" }
androidx-espresso-core = { group = "androidx.test.espresso", name = "espresso-core", version.ref = "espressoCore" }
androidx-lifecycle-runtime-ktx = { group = "androidx.lifecycle", name = "lifecycle-runtime-ktx", version.ref = "lifecycleRuntimeKtx" }
androidx-activity-compose = { group = "androidx.activity", name = "activity-compose", version.ref = "activityCompose" }
androidx-compose-bom = { group = "androidx.compose", name = "compose-bom", version.ref = "composeBom" }
androidx-ui = { group = "androidx.compose.ui", name = "ui" }
androidx-ui-graphics = { group = "androidx.compose.ui", name = "ui-graphics" }
androidx-ui-tooling = { group = "androidx.compose.ui", name = "ui-tooling" }
androidx-ui-tooling-preview = { group = "androidx.compose.ui", name = "ui-tooling-preview" }
androidx-ui-test-manifest = { group = "androidx.compose.ui", name = "ui-test-manifest" }
androidx-ui-test-junit4 = { group = "androidx.compose.ui", name = "ui-test-junit4" }
androidx-material-icons-extended = { group = "androidx.compose.material", name = "material-icons-extended", version.ref = "materialIcons" }
androidx-material3 = { group = "androidx.compose.material3", name = "material3" }
androidx-navigation-compose = { group = "androidx.navigation", name = "navigation-compose", version.ref = "navigationCompose" }
androidx-lifecycle-runtime-compose = { group = "androidx.lifecycle", name = "lifecycle-runtime-compose", version.ref = "lifecycleRuntimeCompose" }
androidx-lifecycle-viewmodel-compose = { group = "androidx.lifecycle", name = "lifecycle-viewmodel-compose", version.ref = "lifecycleViewmodel" }
androidx-lifecycle-viewmodel-ktx = { group = "androidx.lifecycle", name = "lifecycle-viewmodel-ktx", version.ref = "lifecycleViewmodel" }

hilt-android = { group = "com.google.dagger", name = "hilt-android", version.ref = "hilt" }
hilt-compiler = { group = "com.google.dagger", name = "hilt-compiler", version.ref = "hilt" }
<<<<<<< HEAD
play-integrity = { group = "com.google.android.play", name = "integrity", version.ref = "playIntegrity"}
kotlinx-coroutines-core = { group = "org.jetbrains.kotlinx", name = "kotlinx-coroutines-core", version.ref = "kotlinxCoroutines"}
kotlinx-coroutines-play-services = { group = "org.jetbrains.kotlinx", name = "kotlinx-coroutines-play-services", version.ref = "kotlinxCoroutines"}
=======
timber = { group = "com.jakewharton.timber", name = "timber", version.ref = "timber"}
>>>>>>> 8c2415dd

[plugins]
android-application = { id = "com.android.application", version.ref = "agp" }
android-library = { id = "com.android.library", version.ref = "agp" }
kotlin-android = { id = "org.jetbrains.kotlin.android", version.ref = "kotlin" }
kotlin-compose = { id = "org.jetbrains.kotlin.plugin.compose", version.ref = "kotlin" }

hilt = { id = "com.google.dagger.hilt.android", version.ref = "hilt" }
ksp = { id = "com.google.devtools.ksp", version.ref = "ksp"}
<|MERGE_RESOLUTION|>--- conflicted
+++ resolved
@@ -12,15 +12,13 @@
 navigationCompose = "2.9.0" # Previous plan's version, will keep for now
 lifecycleRuntimeCompose = "2.9.1"
 lifecycleViewmodel = "2.9.1"
+playIntegrity = "1.4.0"
+kotlinxCoroutines = "1.7.3"
 
 hilt = "2.56.2"
 ksp = "2.1.21-2.0.1"
-<<<<<<< HEAD
-playIntegrity = "1.4.0"
-kotlinxCoroutines = "1.7.3"
-=======
+
 timber = "5.0.1"
->>>>>>> 8c2415dd
 
 [libraries]
 androidx-core-ktx = { group = "androidx.core", name = "core-ktx", version.ref = "coreKtx" }
@@ -43,15 +41,14 @@
 androidx-lifecycle-viewmodel-compose = { group = "androidx.lifecycle", name = "lifecycle-viewmodel-compose", version.ref = "lifecycleViewmodel" }
 androidx-lifecycle-viewmodel-ktx = { group = "androidx.lifecycle", name = "lifecycle-viewmodel-ktx", version.ref = "lifecycleViewmodel" }
 
-hilt-android = { group = "com.google.dagger", name = "hilt-android", version.ref = "hilt" }
-hilt-compiler = { group = "com.google.dagger", name = "hilt-compiler", version.ref = "hilt" }
-<<<<<<< HEAD
 play-integrity = { group = "com.google.android.play", name = "integrity", version.ref = "playIntegrity"}
 kotlinx-coroutines-core = { group = "org.jetbrains.kotlinx", name = "kotlinx-coroutines-core", version.ref = "kotlinxCoroutines"}
 kotlinx-coroutines-play-services = { group = "org.jetbrains.kotlinx", name = "kotlinx-coroutines-play-services", version.ref = "kotlinxCoroutines"}
-=======
+
+hilt-android = { group = "com.google.dagger", name = "hilt-android", version.ref = "hilt" }
+hilt-compiler = { group = "com.google.dagger", name = "hilt-compiler", version.ref = "hilt" }
+
 timber = { group = "com.jakewharton.timber", name = "timber", version.ref = "timber"}
->>>>>>> 8c2415dd
 
 [plugins]
 android-application = { id = "com.android.application", version.ref = "agp" }
