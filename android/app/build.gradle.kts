import org.gradle.util.internal.GUtil
import java.util.Properties

plugins {
    alias(libs.plugins.android.application)
    alias(libs.plugins.kotlin.android)
    alias(libs.plugins.hilt)
    alias(libs.plugins.ksp)
}

<<<<<<< HEAD
val playIntegrityPropertiesFile = project.file("play-integrity.properties")
val playIntegrityProperties: Properties = if (playIntegrityPropertiesFile.exists()) {
    GUtil.loadProperties(playIntegrityPropertiesFile)
} else {
    Properties()
=======
// Load version properties
val versionPropertiesFile = rootProject.file("android/version.properties")
val versionProps = if (versionPropertiesFile.exists()) {
    GUtil.loadProperties(versionPropertiesFile)
} else {
    println("Warning: version.properties not found. Using default version values.")
    Properties() // Empty Properties object
>>>>>>> bd6a3135
}

// https://docs.gradle.org/8.2/userguide/configuration_cache.html#config_cache:requirements:external_processes
val commitHash = providers.exec {
    commandLine("git", "rev-parse", "--short", "HEAD")
}.standardOutput.asText.get().trim()

android {
    namespace = "dev.keiji.deviceintegrity"
    compileSdk = libs.versions.androidCompileSdk.get().toInt()

    signingConfigs {
        getByName("debug") {
            storeFile = rootProject.file("debug.keystore")
            storePassword = "android"
            keyAlias = "androiddebugkey"
            keyPassword = "android"
        }
        create("release") {
            val keystorePropertiesFile = rootProject.file("keystore.properties")
            if (keystorePropertiesFile.exists()) {
                println("Info: Using keystore.properties for release signing.")
                val keystoreProperties = GUtil.loadProperties(keystorePropertiesFile)
                storeFile = file(keystoreProperties.getProperty("storeFile"))
                storePassword = keystoreProperties.getProperty("storePassword")
                keyAlias = keystoreProperties.getProperty("keyAlias")
                keyPassword = keystoreProperties.getProperty("keyPassword")
            } else {
                println("Warning: keystore.properties not found. Falling back to debug.keystore for release build.")
                // Fallback to debug keystore if keystore.properties is not found
                storeFile = signingConfigs.getByName("debug").storeFile
                storePassword = signingConfigs.getByName("debug").storePassword
                keyAlias = signingConfigs.getByName("debug").keyAlias
                keyPassword = signingConfigs.getByName("debug").keyPassword
            }
        }
    }

    defaultConfig {
        applicationId = "dev.keiji.deviceintegrity"
        minSdk = libs.versions.androidMinSdk.get().toInt()
        targetSdk = libs.versions.androidTargetSdk.get().toInt()
        versionCode = versionProps.getProperty("versionCode", "1").toInt()
        versionName = versionProps.getProperty("versionName", "1.0.0")

        testInstrumentationRunner = "androidx.test.runner.AndroidJUnitRunner"

        // TODO: Replace 0L with your actual Google Cloud Project Number
        buildConfigField("Long", "PLAY_INTEGRITY_CLOUD_PROJECT_NUMBER", playIntegrityProperties.getProperty("PLAY_INTEGRITY_CLOUD_PROJECT_NUMBER", "0L"))
        buildConfigField("String", "PLAY_INTEGRITY_BASE_URL", "\"${playIntegrityProperties.getProperty("PLAY_INTEGRITY_BASE_URL", "http://localhost/")}\"")
        buildConfigField("String", "KEY_ATTESTATION_BASE_URL", "\"${playIntegrityProperties.getProperty("KEY_ATTESTATION_BASE_URL", "http://localhost/")}\"")
    }

    buildTypes {
        release {
            isMinifyEnabled = true
            proguardFiles(
                getDefaultProguardFile("proguard-android-optimize.txt"),
                "proguard-rules.pro"
            )
            signingConfig = signingConfigs.getByName("release")
            versionNameSuffix = "-$commitHash"
        }
        debug {
            versionNameSuffix = "-$commitHash"
        }
    }
    compileOptions {
        sourceCompatibility = JavaVersion.VERSION_11
        targetCompatibility = JavaVersion.VERSION_11
    }
    kotlinOptions {
        jvmTarget = "11"
    }
    buildFeatures {
        buildConfig = true
    }
}

dependencies {
    implementation(project(":ui:main"))
    implementation(project(":ui:license"))
    implementation(project(":ui:api-endpoint-settings"))
    implementation(project(":provider:impl"))
    implementation(project(":provider:contract"))
    implementation(project(":repository:impl"))
    implementation(project(":ui:nav:impl"))
    implementation(project(":api"))

    implementation(libs.androidx.core.ktx)
    implementation(libs.androidx.lifecycle.runtime.ktx)
    implementation(libs.kotlinx.serialization.json)

    implementation(libs.hilt.android)
    ksp(libs.hilt.compiler)

    implementation(libs.timber)
    implementation(libs.retrofit.core)
    implementation(libs.retrofit.converter.kotlinx.serialization)

    testImplementation(libs.junit)
    testImplementation(libs.hilt.android.testing)
    kspTest(libs.hilt.compiler)
    testImplementation(libs.robolectric)

    androidTestImplementation(libs.androidx.junit)
    androidTestImplementation(libs.androidx.espresso.core)
}<|MERGE_RESOLUTION|>--- conflicted
+++ resolved
@@ -8,21 +8,20 @@
     alias(libs.plugins.ksp)
 }
 
-<<<<<<< HEAD
-val playIntegrityPropertiesFile = project.file("play-integrity.properties")
-val playIntegrityProperties: Properties = if (playIntegrityPropertiesFile.exists()) {
-    GUtil.loadProperties(playIntegrityPropertiesFile)
-} else {
-    Properties()
-=======
-// Load version properties
 val versionPropertiesFile = rootProject.file("android/version.properties")
 val versionProps = if (versionPropertiesFile.exists()) {
     GUtil.loadProperties(versionPropertiesFile)
 } else {
     println("Warning: version.properties not found. Using default version values.")
     Properties() // Empty Properties object
->>>>>>> bd6a3135
+}
+
+val playIntegrityPropertiesFile = project.file("play-integrity.properties")
+val playIntegrityProperties: Properties = if (playIntegrityPropertiesFile.exists()) {
+    GUtil.loadProperties(playIntegrityPropertiesFile)
+} else {
+    println("Warning: play-integrity.properties not found. Using default playIntegrity values.")
+    Properties()
 }
 
 // https://docs.gradle.org/8.2/userguide/configuration_cache.html#config_cache:requirements:external_processes
