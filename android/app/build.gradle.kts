plugins {
    alias(libs.plugins.android.application)
    alias(libs.plugins.kotlin.android)
    alias(libs.plugins.kotlin.compose)
    alias(libs.plugins.hilt)
    alias(libs.plugins.ksp)
}

// https://docs.gradle.org/8.2/userguide/configuration_cache.html#config_cache:requirements:external_processes
val commitHash = providers.exec {
    commandLine("git", "rev-parse", "--short", "HEAD")
}.standardOutput.asText.get().trim()

android {
    namespace = "dev.keiji.deviceintegrity"
    compileSdk = 36

    defaultConfig {
        applicationId = "dev.keiji.deviceintegrity"
        minSdk = 23
        targetSdk = 36
        versionCode = 1
        versionName = "1.0"

        testInstrumentationRunner = "androidx.test.runner.AndroidJUnitRunner"
    }

    buildTypes {
        release {
            isMinifyEnabled = false
            proguardFiles(
                getDefaultProguardFile("proguard-android-optimize.txt"),
                "proguard-rules.pro"
            )
        }
        debug {
            versionNameSuffix = "-$commitHash"
        }
    }
    compileOptions {
        sourceCompatibility = JavaVersion.VERSION_11
        targetCompatibility = JavaVersion.VERSION_11
    }
    kotlinOptions {
        jvmTarget = "11"
    }
    buildFeatures {
        compose = true
    }
}

dependencies {
<<<<<<< HEAD
    implementation(project(":ui:main"))
=======
    implementation(project(":provider:impl"))

>>>>>>> 46a22421
    implementation("com.google.android.play:integrity:1.4.0")

    implementation(libs.androidx.core.ktx)
    implementation(libs.androidx.lifecycle.runtime.ktx)
    implementation(libs.androidx.activity.compose)
    implementation(platform(libs.androidx.compose.bom))
    implementation(libs.androidx.ui)
    implementation(libs.androidx.ui.graphics)
    implementation(libs.androidx.ui.tooling.preview)
    implementation(libs.androidx.material3)
    implementation(libs.androidx.material.icons.extended)
    implementation(libs.androidx.navigation.compose)
    implementation(libs.androidx.lifecycle.runtime.compose)

    implementation(libs.hilt.android)
    ksp(libs.hilt.compiler)

    implementation(project(":provider:impl"))

    testImplementation(libs.junit)
    androidTestImplementation(libs.androidx.junit)
    androidTestImplementation(libs.androidx.espresso.core)
    androidTestImplementation(platform(libs.androidx.compose.bom))
    androidTestImplementation(libs.androidx.ui.test.junit4)
    debugImplementation(libs.androidx.ui.tooling)
    debugImplementation(libs.androidx.ui.test.manifest)
}<|MERGE_RESOLUTION|>--- conflicted
+++ resolved
@@ -50,12 +50,9 @@
 }
 
 dependencies {
-<<<<<<< HEAD
     implementation(project(":ui:main"))
-=======
     implementation(project(":provider:impl"))
 
->>>>>>> 46a22421
     implementation("com.google.android.play:integrity:1.4.0")
 
     implementation(libs.androidx.core.ktx)
