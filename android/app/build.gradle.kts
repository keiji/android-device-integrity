plugins {
    alias(libs.plugins.android.application)
    alias(libs.plugins.kotlin.android)
    alias(libs.plugins.hilt)
    alias(libs.plugins.ksp)
}

// https://docs.gradle.org/8.2/userguide/configuration_cache.html#config_cache:requirements:external_processes
val commitHash = providers.exec {
    commandLine("git", "rev-parse", "--short", "HEAD")
}.standardOutput.asText.get().trim()

android {
    namespace = "dev.keiji.deviceintegrity"
    compileSdk = 36

    defaultConfig {
        applicationId = "dev.keiji.deviceintegrity"
        minSdk = 23
        targetSdk = 36
        versionCode = 1
        versionName = "1.0"

        testInstrumentationRunner = "androidx.test.runner.AndroidJUnitRunner"
    }

    buildTypes {
        release {
            isMinifyEnabled = false
            proguardFiles(
                getDefaultProguardFile("proguard-android-optimize.txt"),
                "proguard-rules.pro"
            )
        }
        debug {
            versionNameSuffix = "-$commitHash"
        }
    }
    compileOptions {
        sourceCompatibility = JavaVersion.VERSION_11
        targetCompatibility = JavaVersion.VERSION_11
    }
    kotlinOptions {
        jvmTarget = "11"
    }
    buildFeatures {
        buildConfig = true
    }
}

dependencies {
    implementation(project(":ui:main"))
    implementation(project(":provider:impl"))

    implementation("com.google.android.play:integrity:1.4.0")

    implementation(libs.androidx.core.ktx)
    implementation(libs.androidx.lifecycle.runtime.ktx)

    implementation(libs.hilt.android)
    ksp(libs.hilt.compiler)

<<<<<<< HEAD
    implementation(libs.timber)

    implementation(project(":provider:impl"))

=======
>>>>>>> 141a2137
    testImplementation(libs.junit)
    androidTestImplementation(libs.androidx.junit)
    androidTestImplementation(libs.androidx.espresso.core)
}<|MERGE_RESOLUTION|>--- conflicted
+++ resolved
@@ -60,13 +60,8 @@
     implementation(libs.hilt.android)
     ksp(libs.hilt.compiler)
 
-<<<<<<< HEAD
     implementation(libs.timber)
 
-    implementation(project(":provider:impl"))
-
-=======
->>>>>>> 141a2137
     testImplementation(libs.junit)
     androidTestImplementation(libs.androidx.junit)
     androidTestImplementation(libs.androidx.espresso.core)
