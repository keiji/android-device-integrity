plugins {
    alias(libs.plugins.android.library)
    alias(libs.plugins.kotlin.android)
    alias(libs.plugins.ksp)
    alias(libs.plugins.kotlin.serialization)
}

android {
    namespace = "dev.keiji.deviceintegrity.provider.contract"
    compileSdk = libs.versions.androidCompileSdk.get().toInt()

    defaultConfig {
        minSdk = libs.versions.androidMinSdk.get().toInt()
        testInstrumentationRunner = "androidx.test.runner.AndroidJUnitRunner"
        consumerProguardFiles("consumer-rules.pro")
    }

    buildTypes {
        release {
            isMinifyEnabled = false
            proguardFiles(
                getDefaultProguardFile("proguard-android-optimize.txt"),
                "proguard-rules.pro"
            )
        }
    }
    compileOptions {
        sourceCompatibility = JavaVersion.VERSION_11
        targetCompatibility = JavaVersion.VERSION_11
    }
    kotlinOptions {
        jvmTarget = "11"
    }
}

dependencies {
    implementation(libs.retrofit.converter.kotlinx.serialization)
    implementation(libs.timber)
    api(libs.play.integrity)
<<<<<<< HEAD
    implementation(libs.javax.inject) // For @Qualifier

    api(libs.hilt.android)
=======
    implementation(libs.javax.inject)
    implementation(libs.hilt.android)
>>>>>>> 3702e1a6
}<|MERGE_RESOLUTION|>--- conflicted
+++ resolved
@@ -37,12 +37,7 @@
     implementation(libs.retrofit.converter.kotlinx.serialization)
     implementation(libs.timber)
     api(libs.play.integrity)
-<<<<<<< HEAD
-    implementation(libs.javax.inject) // For @Qualifier
 
-    api(libs.hilt.android)
-=======
     implementation(libs.javax.inject)
     implementation(libs.hilt.android)
->>>>>>> 3702e1a6
 }