--- conflicted
+++ resolved
@@ -44,13 +44,8 @@
     implementation(libs.kotlinx.coroutines.play.services)
 
     // Hilt for Dependency Injection
-<<<<<<< HEAD
     implementation(libs.hilt.android)
     ksp(libs.hilt.compiler)
-=======
-    implementation("com.google.dagger:hilt-android:2.56.2")
-    ksp("com.google.dagger:hilt-compiler:2.56.2")
 
     testImplementation(libs.junit)
->>>>>>> 7fda07dd
 }