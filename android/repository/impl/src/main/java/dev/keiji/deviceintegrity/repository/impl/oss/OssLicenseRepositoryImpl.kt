--- conflicted
+++ resolved
@@ -1,19 +1,13 @@
 package dev.keiji.deviceintegrity.repository.impl.oss
 
 import android.content.res.AssetManager
-<<<<<<< HEAD
-=======
 import dev.keiji.deviceintegrity.repository.contract.oss.OssLicense
->>>>>>> 9ee67901
 import dev.keiji.deviceintegrity.repository.contract.oss.OssLicenseRepository
 import dev.keiji.deviceintegrity.repository.contract.oss.PomInfo
 import kotlinx.coroutines.CoroutineDispatcher
 import kotlinx.coroutines.withContext
 import kotlinx.serialization.json.Json
-<<<<<<< HEAD
-=======
 import timber.log.Timber
->>>>>>> 9ee67901
 import java.io.BufferedReader
 import java.io.IOException
 import java.io.InputStreamReader
@@ -35,15 +29,9 @@
                     reader.readText()
                 }
             }
-<<<<<<< HEAD
-            // Assuming each JSON file is an array of PomInfo objects
-            val pomInfosInFile = json.decodeFromString<List<PomInfo>>(jsonString)
-            allPomInfos.addAll(pomInfosInFile)
-=======
             val pomInfosInFile = json.decodeFromString<OssLicense>(jsonString)
             Timber.d(pomInfosInFile.toString())
             allPomInfos.addAll(pomInfosInFile.pomList)
->>>>>>> 9ee67901
         }
         allPomInfos
     }
