--- conflicted
+++ resolved
@@ -62,11 +62,7 @@
         CryptoAlgorithm.ECDH -> "Fetch Salt/Challenge/PublicKey" // Updated for ECDH
         else -> "Fetch Nonce/Challenge"
     }
-<<<<<<< HEAD
-    val nonceOrSaltLabel = when (uiState.selectedKeyType) { // Renamed from saltOrNonceLabel
-=======
     val nonceOrSaltLabel = when (uiState.selectedKeyType) {
->>>>>>> 36bfe105
         CryptoAlgorithm.ECDH -> "Salt"
         else -> "Nonce"
     }
@@ -133,23 +129,14 @@
             modifier = Modifier
                 .fillMaxWidth()
                 .height(ButtonHeight),
-<<<<<<< HEAD
-            enabled = uiState.isStep2FetchNonceOrSaltChallengeEnabled // Use new UiState property - Renamed
-=======
             enabled = uiState.isStep2FetchNonceOrSaltChallengeEnabled // Use new UiState property
->>>>>>> 36bfe105
         ) {
             Text(text = step2ButtonText)
         }
 
         Spacer(modifier = Modifier.height(8.dp))
-<<<<<<< HEAD
-        if (uiState.isNonceOrSaltVisible) { // Use new UiState property - Renamed from isSaltOrNonceVisible
-            Text(text = "$nonceOrSaltLabel: ${uiState.nonceOrSalt}") // Use new UiState property and dynamic label - Renamed saltOrNonce
-=======
         if (uiState.isNonceOrSaltVisible) { // Use new UiState property
             Text(text = "$nonceOrSaltLabel: ${uiState.nonceOrSalt}") // Use new UiState property and dynamic label
->>>>>>> 36bfe105
         }
         Spacer(modifier = Modifier.height(8.dp))
         if (uiState.isChallengeVisible) {
@@ -255,11 +242,7 @@
     )
     KeyAttestationScreen(
         uiState = KeyAttestationUiState(
-<<<<<<< HEAD
-            nonceOrSalt = "PREVIEW_NONCE_OR_SALT_67890", // Renamed field saltOrNonce
-=======
             nonceOrSalt = "PREVIEW_NONCE_OR_SALT_67890", // Updated field name
->>>>>>> 36bfe105
             challenge = "PREVIEW_CHALLENGE_ABCDE",
             selectedKeyType = CryptoAlgorithm.RSA, // Example: RSA selected
             status = "Verification successful.",
