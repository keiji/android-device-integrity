--- conflicted
+++ resolved
@@ -80,15 +80,9 @@
                     serverPublicKey = "", // Clear server public key
                     generatedKeyPairData = null,
                     infoItems = emptyList(),
-<<<<<<< HEAD
-                    status = "Key algorithm changed to ${newKeyType.label}. Please fetch new Nonce/Salt and Challenge.", // Updated message
-                    progressValue = PlayIntegrityProgressConstants.NO_PROGRESS,
-                    sessionId = null // Also clear sessionId as it's tied to nonce/salt/challenge
-=======
                     status = "Key algorithm changed to ${newKeyType.label}. Please fetch new Nonce/Salt and Challenge.",
                     progressValue = PlayIntegrityProgressConstants.NO_PROGRESS,
                     sessionId = null // Also clear sessionId as it's tied to nonce/challenge
->>>>>>> 36bfe105
                 )
             }
         }
@@ -101,11 +95,7 @@
                 try {
                     keyPairRepository.removeKeyPair(alias)
                 } catch (e: Exception) {
-<<<<<<< HEAD
-                    Log.e("KeyAttestationViewModel", "Failed to delete key pair on fetching nonce/salt", e) // Updated log
-=======
                     Log.e("KeyAttestationViewModel", "Failed to delete key pair on fetching nonce/salt", e)
->>>>>>> 36bfe105
                 }
             }
 
@@ -191,11 +181,7 @@
                     }
                 }
             } catch (e: ServerException) {
-<<<<<<< HEAD
-                Log.w("KeyAttestationViewModel", "ServerException fetching nonce/salt/challenge", e) // Updated log
-=======
                 Log.w("KeyAttestationViewModel", "ServerException fetching nonce/salt/challenge", e)
->>>>>>> 36bfe105
                 val message = e.errorMessage ?: e.localizedMessage ?: "Unknown server error"
                 _uiState.update {
                     it.copy(
@@ -205,11 +191,7 @@
                     )
                 }
             } catch (e: IOException) {
-<<<<<<< HEAD
-                Log.w("KeyAttestationViewModel", "IOException fetching nonce/salt/challenge", e) // Updated log
-=======
                 Log.w("KeyAttestationViewModel", "IOException fetching nonce/salt/challenge", e)
->>>>>>> 36bfe105
                 _uiState.update {
                     it.copy(
                         status = "$failureMessagePrefix: Network Error: ${e.localizedMessage}",
@@ -218,11 +200,7 @@
                     )
                 }
             } catch (e: Exception) {
-<<<<<<< HEAD
-                Log.e("KeyAttestationViewModel", "Exception fetching nonce/salt/challenge", e) // Updated log
-=======
                 Log.e("KeyAttestationViewModel", "Exception fetching nonce/salt/challenge", e)
->>>>>>> 36bfe105
                 _uiState.update {
                     it.copy(
                         status = "$failureMessagePrefix: ${e.localizedMessage}",
@@ -246,17 +224,10 @@
             }
 
             val currentChallenge = uiState.value.challenge
-<<<<<<< HEAD
-            val currentNonceOrSalt = uiState.value.nonceOrSalt // Renamed
-
-            if (currentNonceOrSalt.isEmpty() || currentChallenge.isEmpty()) { // Renamed
-                val missingItem = if (currentNonceOrSalt.isEmpty()) { // Renamed
-=======
             val currentNonceOrSalt = uiState.value.nonceOrSalt
 
             if (currentNonceOrSalt.isEmpty() || currentChallenge.isEmpty()) {
                 val missingItem = if (currentNonceOrSalt.isEmpty()) {
->>>>>>> 36bfe105
                     if (_uiState.value.selectedKeyType == CryptoAlgorithm.ECDH) "Salt" else "Nonce"
                 } else {
                     "Challenge"
@@ -366,11 +337,7 @@
                 }
                 return@launch
             }
-<<<<<<< HEAD
-            if (serverNonceOrSaltB64Url.isEmpty()) { // Renamed
-=======
             if (serverNonceOrSaltB64Url.isEmpty()) {
->>>>>>> 36bfe105
                 val missingItem = if (_uiState.value.selectedKeyType == CryptoAlgorithm.ECDH) "Salt" else "Nonce"
                 _uiState.update {
                     it.copy(
