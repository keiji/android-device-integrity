package dev.keiji.deviceintegrity.ui.main.keyattestation

import android.util.Log
import androidx.lifecycle.ViewModel
import androidx.lifecycle.viewModelScope
import dagger.hilt.android.lifecycle.HiltViewModel
import dev.keiji.deviceintegrity.api.DeviceInfo
import dev.keiji.deviceintegrity.api.SecurityInfo
import dev.keiji.deviceintegrity.api.keyattestation.* // Import all keyattestation classes
import dev.keiji.deviceintegrity.crypto.contract.Signer
import dev.keiji.deviceintegrity.crypto.contract.qualifier.EC
import dev.keiji.deviceintegrity.crypto.contract.qualifier.RSA
import dev.keiji.deviceintegrity.provider.contract.DeviceInfoProvider
import dev.keiji.deviceintegrity.provider.contract.DeviceSecurityStateProvider
import dev.keiji.deviceintegrity.repository.contract.KeyPairRepository
import dev.keiji.deviceintegrity.repository.contract.KeyAttestationRepository
import dev.keiji.deviceintegrity.repository.contract.exception.ServerException
import dev.keiji.deviceintegrity.ui.main.util.Base64Utils
import dev.keiji.deviceintegrity.ui.main.util.DateFormatUtil
import kotlinx.coroutines.Dispatchers
import kotlinx.coroutines.channels.Channel
import kotlinx.coroutines.flow.MutableStateFlow
import kotlinx.coroutines.flow.StateFlow
import kotlinx.coroutines.flow.asStateFlow
import kotlinx.coroutines.flow.receiveAsFlow
import kotlinx.coroutines.flow.update
import kotlinx.coroutines.launch
import kotlinx.coroutines.withContext
import java.io.IOException
import java.security.SecureRandom
import java.text.SimpleDateFormat
import java.util.Date
import java.util.Locale
import java.util.TimeZone
import java.util.UUID
import javax.inject.Inject
import kotlin.io.encoding.Base64

@HiltViewModel
class KeyAttestationViewModel @Inject constructor(
    private val keyPairRepository: KeyPairRepository,
    private val keyAttestationRepository: KeyAttestationRepository,
    private val deviceInfoProvider: DeviceInfoProvider,
    private val deviceSecurityStateProvider: DeviceSecurityStateProvider,
    @EC private val ecSigner: Signer,
    @RSA private val rsaSigner: Signer
) : ViewModel() {

    private val _uiState = MutableStateFlow(KeyAttestationUiState())
    val uiState: StateFlow<KeyAttestationUiState> = _uiState.asStateFlow()

    private val _shareEventChannel = Channel<String>()
    val shareEventFlow = _shareEventChannel.receiveAsFlow()

    private val _copyEventChannel = Channel<String>()
    val copyEventFlow = _copyEventChannel.receiveAsFlow()

    fun onSelectedKeyTypeChange(newKeyType: CryptoAlgorithm) {
        uiState.value.generatedKeyPairData?.keyAlias?.let { alias ->
            viewModelScope.launch {
                try {
                    keyPairRepository.removeKeyPair(alias)
                } catch (e: Exception) {
                    Log.e("KeyAttestationViewModel", "Failed to delete key pair", e)
                }
            }
        }
        _uiState.update {
            it.copy(
                selectedKeyType = newKeyType,
                generatedKeyPairData = null,
                verificationResultItems = emptyList(),
                status = "Key algorithm changed. Please generate a new key pair."
            )
        }
    }

    fun fetchNonceChallenge() {
        viewModelScope.launch {
            uiState.value.generatedKeyPairData?.keyAlias?.let { alias ->
                try {
                    keyPairRepository.removeKeyPair(alias)
                } catch (e: Exception) {
                    Log.e("KeyAttestationViewModel", "Failed to delete key pair on fetching nonce", e)
                }
            }
            _uiState.update {
                it.copy(
                    status = "Fetching Nonce/Challenge...",
                    nonce = "",
                    challenge = "",
                    generatedKeyPairData = null,
                    verificationResultItems = emptyList()
                )
            }

            val newSessionId = UUID.randomUUID().toString()
            _uiState.update { it.copy(sessionId = newSessionId) }

            val request = PrepareRequest(sessionId = newSessionId)
            try {
                val response = keyAttestationRepository.prepare(request)
                _uiState.update {
                    it.copy(
                        nonce = response.nonceBase64UrlEncoded,
                        challenge = response.challengeBase64UrlEncoded,
                        status = "Nonce/Challenge fetched successfully."
                    )
                }
            } catch (e: ServerException) {
                Log.w("KeyAttestationViewModel", "ServerException fetching nonce/challenge", e)
                val message = e.errorMessage ?: e.localizedMessage ?: "Unknown server error"
                _uiState.update {
                    it.copy(
                        status = "Failed to fetch Nonce/Challenge: Server Error ${e.errorCode ?: ""}: $message",
                        sessionId = null
                    )
                }
            } catch (e: IOException) {
                Log.w("KeyAttestationViewModel", "IOException fetching nonce/challenge", e)
                _uiState.update {
                    it.copy(
                        status = "Failed to fetch Nonce/Challenge: Network Error: ${e.localizedMessage}",
                        sessionId = null
                    )
                }
            } catch (e: Exception) {
                Log.e("KeyAttestationViewModel", "Exception fetching nonce/challenge", e)
                _uiState.update {
                    it.copy(
                        status = "Failed to fetch Nonce/Challenge: ${e.localizedMessage}",
                        sessionId = null
                    )
                }
            }
        }
    }

    fun generateKeyPair() {
        viewModelScope.launch {
            _uiState.update {
                it.copy(
                    status = "Generating KeyPair...",
                    generatedKeyPairData = null,
                    verificationResultItems = emptyList()
                )
            }

            val currentChallenge = uiState.value.challenge
            if (currentChallenge.isEmpty()) {
                _uiState.update { it.copy(status = "Challenge is not available. Fetch Nonce/Challenge first.") }
                return@launch
            }

            try {
                val decodedChallenge = withContext(Dispatchers.Default) {
                    Base64Utils.UrlSafeNoPadding.decode(currentChallenge)
                }

                val keyPairDataResult = withContext(Dispatchers.IO) {
                    when (uiState.value.selectedKeyType) {
                        CryptoAlgorithm.RSA -> keyPairRepository.generateRsaKeyPair(decodedChallenge)
                        CryptoAlgorithm.EC -> keyPairRepository.generateEcKeyPair(decodedChallenge)
                        CryptoAlgorithm.ECDH -> throw UnsupportedOperationException("ECDH key generation is not yet implemented.")
                    }
                }

                _uiState.update {
                    it.copy(
                        generatedKeyPairData = keyPairDataResult,
                        status = "KeyPair generated successfully. Alias: ${keyPairDataResult.keyAlias}"
                    )
                }
            } catch (e: Exception) {
                Log.e("KeyAttestationViewModel", "Failed to generate KeyPair", e)
                _uiState.update { it.copy(status = "Failed to generate KeyPair: ${e.message}", generatedKeyPairData = null) }
            }
        }
    }

    fun requestVerifyKeyAttestation() {
        viewModelScope.launch {
            _uiState.update {
                it.copy(
                    status = "Verifying KeyAttestation...",
                    verificationResultItems = emptyList()
                )
            }

            val currentSessionId = uiState.value.sessionId
            val currentKeyPairData = uiState.value.generatedKeyPairData
            val serverNonceB64Url = uiState.value.nonce

            if (currentSessionId == null) {
                _uiState.update { it.copy(status = "SessionId is missing. Fetch Nonce/Challenge first.") }
                return@launch
            }
            val keyPair = currentKeyPairData?.keyPair
            if (keyPair == null) {
                _uiState.update { it.copy(status = "KeyPair is not generated yet.") }
                return@launch
            }
            if (serverNonceB64Url.isEmpty()) {
                _uiState.update { it.copy(status = "Server Nonce is missing. Fetch Nonce/Challenge first.") }
                return@launch
            }

            val nonceB = ByteArray(32)
            SecureRandom().nextBytes(nonceB)
            val decodedServerNonce = Base64Utils.UrlSafeNoPadding.decode(serverNonceB64Url)
            val dataToSign = decodedServerNonce + nonceB
            val privateKey = keyPair.private

            val selectedSigner = when (uiState.value.selectedKeyType) {
                CryptoAlgorithm.EC -> ecSigner
                CryptoAlgorithm.RSA -> rsaSigner
                CryptoAlgorithm.ECDH -> {
                    _uiState.update { it.copy(status = "ECDH is not supported for signing.") }
                    return@launch
                }
            }
            val signatureData = selectedSigner.sign(dataToSign, privateKey)

            val signatureDataBase64UrlEncoded = Base64Utils.UrlSafeNoPadding.encode(signatureData)
            val nonceBBase64UrlEncoded = Base64Utils.UrlSafeNoPadding.encode(nonceB)
            val certificateChainBase64Encoded =
                currentKeyPairData.certificates.map { cert ->
                    Base64.Default.encode(cert.encoded)
                }
            val request = VerifySignatureRequest(
                sessionId = currentSessionId,
                signatureDataBase64UrlEncoded = signatureDataBase64UrlEncoded,
                nonceBBase64UrlEncoded = nonceBBase64UrlEncoded,
                certificateChainBase64Encoded = certificateChainBase64Encoded,
                deviceInfo = DeviceInfo(
                    brand = deviceInfoProvider.BRAND,
                    model = deviceInfoProvider.MODEL,
                    device = deviceInfoProvider.DEVICE,
                    product = deviceInfoProvider.PRODUCT,
                    manufacturer = deviceInfoProvider.MANUFACTURER,
                    hardware = deviceInfoProvider.HARDWARE,
                    board = deviceInfoProvider.BOARD,
                    bootloader = deviceInfoProvider.BOOTLOADER,
                    versionRelease = deviceInfoProvider.VERSION_RELEASE,
                    sdkInt = deviceInfoProvider.SDK_INT,
                    fingerprint = deviceInfoProvider.FINGERPRINT,
                    securityPatch = deviceInfoProvider.SECURITY_PATCH
                ),
                securityInfo = SecurityInfo(
                    isDeviceLockEnabled = deviceSecurityStateProvider.isDeviceLockEnabled,
                    isBiometricsEnabled = deviceSecurityStateProvider.isBiometricsEnabled,
                    hasClass3Authenticator = deviceSecurityStateProvider.hasClass3Authenticator,
                    hasStrongbox = deviceSecurityStateProvider.hasStrongBox
                )
            )

            try {
                val response = keyAttestationRepository.verifySignature(request)
                if (response.isVerified) {
                    val resultItems = buildVerificationResultList(response)
                    resultItems.addAll(convertDeviceInfoToAttestationItems(response.deviceInfo))
                    resultItems.addAll(convertSecurityInfoToAttestationItems(response.securityInfo))
                    _uiState.update {
                        it.copy(
                            status = "Verification successful.",
                            verificationResultItems = resultItems
                        )
                    }
                } else {
                    _uiState.update {
                        it.copy(status = "Verification failed. Reason: ${response.reason ?: "Unknown"}")
                    }
                }
            } catch (e: ServerException) {
                Log.w("KeyAttestationViewModel", "ServerException verifying signature", e)
                val message = e.errorMessage ?: e.localizedMessage ?: "Unknown server error"
                _uiState.update {
                    it.copy(status = "Failed to verify KeyAttestation: Server Error ${e.errorCode ?: ""}: $message")
                }
            } catch (e: IOException) {
                Log.w("KeyAttestationViewModel", "IOException verifying signature", e)
                _uiState.update {
                    it.copy(status = "Failed to verify KeyAttestation: Network Error: ${e.localizedMessage}")
                }
            } catch (e: Exception) {
                Log.e("KeyAttestationViewModel", "Exception verifying signature", e)
                _uiState.update {
                    it.copy(status = "Failed to verify KeyAttestation: ${e.localizedMessage}")
                }
            }
        }
    }

    private fun convertDeviceInfoToAttestationItems(deviceInfo: DeviceInfo): List<AttestationInfoItem> {
        val items = mutableListOf<AttestationInfoItem>()
        items.add(AttestationInfoItem("Device Info", "", isHeader = true, indentLevel = 0))
        items.add(AttestationInfoItem("Brand", deviceInfo.brand, indentLevel = 1))
        items.add(AttestationInfoItem("Model", deviceInfo.model, indentLevel = 1))
        items.add(AttestationInfoItem("Device", deviceInfo.device, indentLevel = 1))
        items.add(AttestationInfoItem("Product", deviceInfo.product, indentLevel = 1))
        items.add(AttestationInfoItem("Manufacturer", deviceInfo.manufacturer, indentLevel = 1))
        items.add(AttestationInfoItem("Hardware", deviceInfo.hardware, indentLevel = 1))
        items.add(AttestationInfoItem("Board", deviceInfo.board, indentLevel = 1))
        items.add(AttestationInfoItem("Bootloader", deviceInfo.bootloader, indentLevel = 1))
        items.add(AttestationInfoItem("Version Release", deviceInfo.versionRelease, indentLevel = 1))
        items.add(AttestationInfoItem("SDK Int", deviceInfo.sdkInt.toString(), indentLevel = 1))
        items.add(AttestationInfoItem("Fingerprint", deviceInfo.fingerprint, indentLevel = 1))
        items.add(AttestationInfoItem("Security Patch", deviceInfo.securityPatch, indentLevel = 1))
        return items
    }

    private fun convertSecurityInfoToAttestationItems(securityInfo: SecurityInfo): List<AttestationInfoItem> {
        val items = mutableListOf<AttestationInfoItem>()
        items.add(AttestationInfoItem("Security Info", "", isHeader = true, indentLevel = 0))
        items.add(AttestationInfoItem("Is Device Lock Enabled", securityInfo.isDeviceLockEnabled.toString(), indentLevel = 1))
        items.add(AttestationInfoItem("Is Biometrics Enabled", securityInfo.isBiometricsEnabled.toString(), indentLevel = 1))
        items.add(AttestationInfoItem("Has Class3 Authenticator", securityInfo.hasClass3Authenticator.toString(), indentLevel = 1))
        items.add(AttestationInfoItem("Has Strongbox", securityInfo.hasStrongbox.toString(), indentLevel = 1))
        return items
    }

    private fun buildVerificationResultList(response: VerifySignatureResponse): MutableList<AttestationInfoItem> {
        val items = mutableListOf<AttestationInfoItem>()

        items.add(AttestationInfoItem("Session ID", response.sessionId))
        items.add(AttestationInfoItem("Is Verified", response.isVerified.toString()))
        response.reason?.let { items.add(AttestationInfoItem("Reason", it)) }

        val attestationInfo = response.attestationInfo
        items.add(AttestationInfoItem("Attestation Version", attestationInfo.attestationVersion.toString()))
        items.add(AttestationInfoItem("Attestation Security Level", attestationInfo.attestationSecurityLevel.toString()))
        items.add(AttestationInfoItem("KeyMint Version", attestationInfo.keymintVersion.toString()))
        items.add(AttestationInfoItem("KeyMint Security Level", attestationInfo.keymintSecurityLevel.toString()))
        items.add(AttestationInfoItem("Attestation Challenge", attestationInfo.attestationChallenge))

        addAuthorizationListItems(items, "Software Enforced Properties", attestationInfo.softwareEnforcedProperties)
        addAuthorizationListItems(items, "Hardware Enforced Properties", attestationInfo.hardwareEnforcedProperties)

        return items
    }

    private fun addAuthorizationListItems(
        items: MutableList<AttestationInfoItem>,
        header: String,
        props: AuthorizationList?
    ) {
        props ?: return
        items.add(AttestationInfoItem(header, "", isHeader = true))

        props.attestationApplicationId?.let { appId ->
            items.add(AttestationInfoItem("Attestation Application ID", "", indentLevel = 1, isHeader = true))
            appId.attestationApplicationId.let { items.add(AttestationInfoItem("Application ID", it, indentLevel = 2)) }
            appId.attestationApplicationVersionCode?.let { items.add(AttestationInfoItem("Version Code", it.toString(), indentLevel = 2)) }
            appId.applicationSignatures.forEachIndexed { index, signature ->
                items.add(AttestationInfoItem("Signature[${index}]", signature, indentLevel = 2))
            }
        }
        props.creationDatetime?.let { items.add(AttestationInfoItem("Creation Datetime", DateFormatUtil.formatEpochMilliToISO8601(it), indentLevel = 1)) }
        props.algorithm?.let { items.add(AttestationInfoItem("Algorithm", it.toString(), indentLevel = 1)) }
        props.origin?.let { items.add(AttestationInfoItem("Origin", it.toString(), indentLevel = 1)) }
        props.ecCurve?.let { items.add(AttestationInfoItem("EC Curve", it.toString(), indentLevel = 1)) }
        props.keySize?.let { items.add(AttestationInfoItem("Key Size", it.toString(), indentLevel = 1)) }
        props.purpose?.let { items.add(AttestationInfoItem("Purposes", it.joinToString(), indentLevel = 1)) }
        props.digest?.let { items.add(AttestationInfoItem("Digest", it.joinToString(), indentLevel = 1)) }
        props.padding?.let { items.add(AttestationInfoItem("Padding", it.joinToString(), indentLevel = 1)) }
        props.rsaPublicExponent?.let { items.add(AttestationInfoItem("RSA Public Exponent", it.toString(), indentLevel = 1)) }
        props.mgfDigest?.let { items.add(AttestationInfoItem("MGF Digest", it.joinToString(), indentLevel = 1)) }
        props.rollbackResistance?.let { items.add(AttestationInfoItem("Rollback Resistance", it.toString(), indentLevel = 1)) }
        props.earlyBootOnly?.let { items.add(AttestationInfoItem("Early Boot Only", it.toString(), indentLevel = 1)) }
        props.activeDateTime?.let { items.add(AttestationInfoItem("Active Datetime", DateFormatUtil.formatEpochMilliToISO8601(it), indentLevel = 1)) }
        props.originationExpireDateTime?.let { items.add(AttestationInfoItem("Origination Expire Datetime", DateFormatUtil.formatEpochMilliToISO8601(it), indentLevel = 1)) }
        props.usageExpireDateTime?.let { items.add(AttestationInfoItem("Usage Expire Datetime", DateFormatUtil.formatEpochMilliToISO8601(it), indentLevel = 1)) }
        props.usageCountLimit?.let { items.add(AttestationInfoItem("Usage Count Limit", it.toString(), indentLevel = 1)) }
        props.noAuthRequired?.let { items.add(AttestationInfoItem("No Auth Required", it.toString(), indentLevel = 1)) }
        props.userAuthType?.let { items.add(AttestationInfoItem("User Auth Type", it.toString(), indentLevel = 1)) }
        props.authTimeout?.let { items.add(AttestationInfoItem("Auth Timeout", it.toString(), indentLevel = 1)) }
        props.allowWhileOnBody?.let { items.add(AttestationInfoItem("Allow While On Body", it.toString(), indentLevel = 1)) }
        props.trustedUserPresenceRequired?.let { items.add(AttestationInfoItem("Trusted User Presence Required", it.toString(), indentLevel = 1)) }
        props.trustedConfirmationRequired?.let { items.add(AttestationInfoItem("Trusted Confirmation Required", it.toString(), indentLevel = 1)) }
        props.unlockedDeviceRequired?.let { items.add(AttestationInfoItem("Unlocked Device Required", it.toString(), indentLevel = 1)) }

        props.rootOfTrust?.let { rot ->
            items.add(AttestationInfoItem("Root of Trust", "", indentLevel = 1, isHeader = true))
            rot.deviceLocked?.let { items.add(AttestationInfoItem("Device Locked", it.toString(), indentLevel = 2)) }
            rot.verifiedBootState?.let { items.add(AttestationInfoItem("Verified Boot State", it.toString(), indentLevel = 2)) }
            rot.verifiedBootHash?.let { items.add(AttestationInfoItem("Verified Boot Hash", it, indentLevel = 2)) }
            rot.verifiedBootKey?.let { items.add(AttestationInfoItem("Verified Boot Key", it, indentLevel = 2)) }
        }

        props.osVersion?.let { items.add(AttestationInfoItem("OS Version", it.toString(), indentLevel = 1)) }
        props.osPatchLevel?.let { items.add(AttestationInfoItem("OS Patch Level", it.toString(), indentLevel = 1)) }
        props.attestationIdBrand?.let { items.add(AttestationInfoItem("Attestation ID Brand", it, indentLevel = 1)) }
        props.attestationIdDevice?.let { items.add(AttestationInfoItem("Attestation ID Device", it, indentLevel = 1)) }
        props.attestationIdProduct?.let { items.add(AttestationInfoItem("Attestation ID Product", it, indentLevel = 1)) }
        props.attestationIdSerial?.let { items.add(AttestationInfoItem("Attestation ID Serial", it, indentLevel = 1)) }
        props.attestationIdImei?.let { items.add(AttestationInfoItem("Attestation ID IMEI", it, indentLevel = 1)) }
        props.attestationIdMeid?.let { items.add(AttestationInfoItem("Attestation ID MEID", it, indentLevel = 1)) }
        props.attestationIdManufacturer?.let { items.add(AttestationInfoItem("Attestation ID Manufacturer", it, indentLevel = 1)) }
        props.attestationIdModel?.let { items.add(AttestationInfoItem("Attestation ID Model", it, indentLevel = 1)) }
        props.vendorPatchLevel?.let { items.add(AttestationInfoItem("Vendor Patch Level", it.toString(), indentLevel = 1)) }
        props.bootPatchLevel?.let { items.add(AttestationInfoItem("Boot Patch Level", it.toString(), indentLevel = 1)) }
        props.deviceUniqueAttestation?.let { items.add(AttestationInfoItem("Device Unique Attestation", it.toString(), indentLevel = 1)) }
        props.attestationIdSecondImei?.let { items.add(AttestationInfoItem("Attestation ID Second IMEI", it, indentLevel = 1)) }
        props.moduleHash?.let { items.add(AttestationInfoItem("Module Hash", it, indentLevel = 1)) }
    }

<<<<<<< HEAD
=======
    private fun formatEpochMilliToISO8601(epochMilli: Long): String {
        val date = Date(epochMilli)
        val format = SimpleDateFormat("yyyy-MM-dd'T'HH:mm:ss.SSSZZZZZ", Locale.US)
        format.timeZone = TimeZone.getTimeZone("UTC")
        var formattedDate = format.format(date)
        if (formattedDate.endsWith("UTC")) {
            formattedDate = formattedDate.substring(0, formattedDate.length - 3) + "Z"
        }
        return formattedDate
    }

>>>>>>> f5296492
    fun onCopyResultsClicked() {
        val items = uiState.value.verificationResultItems
        if (items.isNotEmpty()) {
            val textToCopy = AttestationResultFormatter.formatAttestationResults(items)
            viewModelScope.launch {
                _copyEventChannel.send(textToCopy)
            }
        }
    }

    fun onShareResultsClicked() {
        val items = uiState.value.verificationResultItems
        if (items.isNotEmpty()) {
            val textToShare = AttestationResultFormatter.formatAttestationResults(items)
            viewModelScope.launch {
                _shareEventChannel.send(textToShare)
            }
        }
    }
}<|MERGE_RESOLUTION|>--- conflicted
+++ resolved
@@ -404,20 +404,6 @@
         props.moduleHash?.let { items.add(AttestationInfoItem("Module Hash", it, indentLevel = 1)) }
     }
 
-<<<<<<< HEAD
-=======
-    private fun formatEpochMilliToISO8601(epochMilli: Long): String {
-        val date = Date(epochMilli)
-        val format = SimpleDateFormat("yyyy-MM-dd'T'HH:mm:ss.SSSZZZZZ", Locale.US)
-        format.timeZone = TimeZone.getTimeZone("UTC")
-        var formattedDate = format.format(date)
-        if (formattedDate.endsWith("UTC")) {
-            formattedDate = formattedDate.substring(0, formattedDate.length - 3) + "Z"
-        }
-        return formattedDate
-    }
-
->>>>>>> f5296492
     fun onCopyResultsClicked() {
         val items = uiState.value.verificationResultItems
         if (items.isNotEmpty()) {
