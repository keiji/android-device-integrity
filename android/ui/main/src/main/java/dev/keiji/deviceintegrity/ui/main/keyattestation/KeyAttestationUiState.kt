package dev.keiji.deviceintegrity.ui.main.keyattestation

import dev.keiji.deviceintegrity.repository.contract.KeyPairData
import dev.keiji.deviceintegrity.ui.main.InfoItem
import dev.keiji.deviceintegrity.ui.main.playintegrity.PlayIntegrityProgressConstants

data class KeyAttestationUiState(
<<<<<<< HEAD
    val nonceOrSalt: String = "", // Renamed from saltOrNonce
=======
    val nonceOrSalt: String = "",
>>>>>>> 36bfe105
    val challenge: String = "",
    val selectedKeyType: CryptoAlgorithm = CryptoAlgorithm.EC, // Default to EC
    val status: String = "", // Keep for general status messages (e.g., "Fetching...", "Failed...")
    val infoItems: List<InfoItem> = emptyList(), // Renamed field for structured results
    val sessionId: String? = null,
    val generatedKeyPairData: KeyPairData? = null,
    val progressValue: Float = PlayIntegrityProgressConstants.NO_PROGRESS,
    val isEcdhAvailable: Boolean = false,
    val serverPublicKey: String = "" // Added for ECDH server public key
) {
<<<<<<< HEAD
    val isNonceOrSaltVisible: Boolean get() = nonceOrSalt.isNotEmpty() // Renamed from isSaltOrNonceVisible
=======
    val isNonceOrSaltVisible: Boolean get() = nonceOrSalt.isNotEmpty()
>>>>>>> 36bfe105
    val isChallengeVisible: Boolean get() = challenge.isNotEmpty()

    val isLoading: Boolean
        get() = progressValue != PlayIntegrityProgressConstants.NO_PROGRESS

    // Step 1 is now Key Selection, enabled if not loading
    val isStep1KeySelectionEnabled: Boolean get() = !isLoading

    // Step 2 is Fetch Nonce/Salt/Challenge, enabled if not loading and a key type is selected (always true by default)
<<<<<<< HEAD
    val isStep2FetchNonceOrSaltChallengeEnabled: Boolean get() = !isLoading // Renamed

    // Step 3 is Generate KeyPair, enabled if not loading, and nonceOrSalt and challenge are present
    val isStep3GenerateKeyPairEnabled: Boolean get() = !isLoading && nonceOrSalt.isNotEmpty() && challenge.isNotEmpty() // Renamed saltOrNonce
=======
    val isStep2FetchNonceOrSaltChallengeEnabled: Boolean get() = !isLoading

    // Step 3 is Generate KeyPair, enabled if not loading, and nonceOrSalt and challenge are present
    val isStep3GenerateKeyPairEnabled: Boolean get() = !isLoading && nonceOrSalt.isNotEmpty() && challenge.isNotEmpty()
>>>>>>> 36bfe105

    // Step 4 is Verify Attestation, enabled if not loading and key pair is generated
    val isStep4VerifyAttestationEnabled: Boolean get() = !isLoading && generatedKeyPairData != null
}<|MERGE_RESOLUTION|>--- conflicted
+++ resolved
@@ -5,11 +5,7 @@
 import dev.keiji.deviceintegrity.ui.main.playintegrity.PlayIntegrityProgressConstants
 
 data class KeyAttestationUiState(
-<<<<<<< HEAD
-    val nonceOrSalt: String = "", // Renamed from saltOrNonce
-=======
     val nonceOrSalt: String = "",
->>>>>>> 36bfe105
     val challenge: String = "",
     val selectedKeyType: CryptoAlgorithm = CryptoAlgorithm.EC, // Default to EC
     val status: String = "", // Keep for general status messages (e.g., "Fetching...", "Failed...")
@@ -20,11 +16,7 @@
     val isEcdhAvailable: Boolean = false,
     val serverPublicKey: String = "" // Added for ECDH server public key
 ) {
-<<<<<<< HEAD
-    val isNonceOrSaltVisible: Boolean get() = nonceOrSalt.isNotEmpty() // Renamed from isSaltOrNonceVisible
-=======
     val isNonceOrSaltVisible: Boolean get() = nonceOrSalt.isNotEmpty()
->>>>>>> 36bfe105
     val isChallengeVisible: Boolean get() = challenge.isNotEmpty()
 
     val isLoading: Boolean
@@ -34,17 +26,10 @@
     val isStep1KeySelectionEnabled: Boolean get() = !isLoading
 
     // Step 2 is Fetch Nonce/Salt/Challenge, enabled if not loading and a key type is selected (always true by default)
-<<<<<<< HEAD
-    val isStep2FetchNonceOrSaltChallengeEnabled: Boolean get() = !isLoading // Renamed
-
-    // Step 3 is Generate KeyPair, enabled if not loading, and nonceOrSalt and challenge are present
-    val isStep3GenerateKeyPairEnabled: Boolean get() = !isLoading && nonceOrSalt.isNotEmpty() && challenge.isNotEmpty() // Renamed saltOrNonce
-=======
     val isStep2FetchNonceOrSaltChallengeEnabled: Boolean get() = !isLoading
 
     // Step 3 is Generate KeyPair, enabled if not loading, and nonceOrSalt and challenge are present
     val isStep3GenerateKeyPairEnabled: Boolean get() = !isLoading && nonceOrSalt.isNotEmpty() && challenge.isNotEmpty()
->>>>>>> 36bfe105
 
     // Step 4 is Verify Attestation, enabled if not loading and key pair is generated
     val isStep4VerifyAttestationEnabled: Boolean get() = !isLoading && generatedKeyPairData != null
