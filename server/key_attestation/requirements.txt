<<<<<<< HEAD
Flask>=2.0.0,<3.0.0 # Pin Flask to a version range for stability
gunicorn>=20.0.0,<24.0.0 # Gunicorn is a common WSGI server for GAE Python apps
=======
Flask>=2.0.0,<4.0.0 # Pin Flask to a version range for stability
gunicorn>=20.0.0,<21.0.0 # Gunicorn is a common WSGI server for GAE Python apps
>>>>>>> a3035dc4
google-cloud-datastore>=2.5.0,<3.0.0 # For Google Cloud Datastore access
google-api-python-client>=2.0.0,<3.0.0 # For calling Google APIs, including Play Integrity
google-auth>=2.0.0,<3.0.0 # For authentication with Google Cloud services<|MERGE_RESOLUTION|>--- conflicted
+++ resolved
@@ -1,10 +1,5 @@
-<<<<<<< HEAD
-Flask>=2.0.0,<3.0.0 # Pin Flask to a version range for stability
+Flask>=2.0.0,<4.0.0 # Pin Flask to a version range for stability
 gunicorn>=20.0.0,<24.0.0 # Gunicorn is a common WSGI server for GAE Python apps
-=======
-Flask>=2.0.0,<4.0.0 # Pin Flask to a version range for stability
-gunicorn>=20.0.0,<21.0.0 # Gunicorn is a common WSGI server for GAE Python apps
->>>>>>> a3035dc4
 google-cloud-datastore>=2.5.0,<3.0.0 # For Google Cloud Datastore access
 google-api-python-client>=2.0.0,<3.0.0 # For calling Google APIs, including Play Integrity
 google-auth>=2.0.0,<3.0.0 # For authentication with Google Cloud services