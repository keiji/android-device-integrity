--- conflicted
+++ resolved
@@ -1067,18 +1067,6 @@
             store_key_attestation_result(session_id, 'failed', 'Agreement Session ID not found, expired, or invalid.', payload_data_json_str, '{}')
             return jsonify({'error': 'Agreement Session ID not found, expired, or invalid.'}), 403
 
-<<<<<<< HEAD
-        final_response = {
-            'session_id': session_id,
-            'is_verified': True,
-            'reason': 'Key agreement verified successfully (mock).'
-        }
-
-        mock_internal_verification_details = {
-            'verification_type': 'agreement_mock',
-            'client_public_key_provided': bool(client_public_key_b64),
-            'encrypted_data_provided': bool(encrypted_data_b64url)
-=======
         # Mocked AttestationInfo structure
         mock_attestation_info = {
             "attestation_version": 0, # Mock value
@@ -1118,13 +1106,9 @@
             "verification_type": "agreement_mock",
             "client_public_key_provided": bool(client_public_key_b64),
             "encrypted_data_provided": bool(encrypted_data_b64url)
->>>>>>> 16666c37
         }
         attestation_data_json_str_success = json.dumps(attestation_data_for_datastore)
 
-<<<<<<< HEAD
-        store_key_attestation_result(session_id, 'verified_agreement_mock', final_response['reason'], payload_data_json_str, attestation_data_json_str_success)
-=======
         store_key_attestation_result(
             session_id,
             "verified_agreement_mock",
@@ -1132,25 +1116,11 @@
             payload_data_json_str, # Contains original device_info, security_info from request
             attestation_data_json_str_success
         )
->>>>>>> 16666c37
         delete_agreement_key_attestation_session(session_id)
 
         logger.info(f'Successfully verified Key Attestation Agreement (mock) for session_id: {session_id}')
         return jsonify(final_response), 200
     except ValueError as e:
-<<<<<<< HEAD
-        current_session_id = locals().get('session_id', 'unknown_session_agreement_value_error')
-        payload_str = locals().get('payload_data_json_str', '{}')
-        logger.warning(f'ValueError in /verify/agreement for session {current_session_id}: {e}')
-        store_key_attestation_result(current_session_id, 'failed', str(e), payload_str, '{}')
-        return jsonify({'error': str(e)}), 400
-    except Exception as e:
-        current_session_id = locals().get('session_id', 'unknown_session_agreement_exception')
-        payload_str = locals().get('payload_data_json_str', '{}')
-        logger.error(f'Error in /verify/agreement endpoint for session {current_session_id}: {e}', exc_info=True)
-        store_key_attestation_result(current_session_id, 'failed', 'An unexpected error occurred during agreement verification.', payload_str, '{}')
-        return jsonify({'error': 'An unexpected error occurred'}), 500
-=======
         current_session_id = locals().get("session_id", "unknown_session_agreement_value_error")
         payload_str = locals().get("payload_data_json_str", "{}")
         # Include empty attestation_info in error case if schema expects it
@@ -1166,7 +1136,6 @@
         logger.error(f"Error in /verify/agreement endpoint for session {current_session_id}: {e}", exc_info=True)
         store_key_attestation_result(current_session_id, "failed", "An unexpected error occurred during agreement verification.", payload_str, att_props_str)
         return jsonify({"error": "An unexpected error occurred"}), 500
->>>>>>> 16666c37
 
 if __name__ == '__main__':
     # This is used when running locally only.
