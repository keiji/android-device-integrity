import base64
import os
import json # Added for serializing data for Datastore
from datetime import datetime, timezone, timedelta
from flask import Flask, request, jsonify, Blueprint
from google.cloud import datastore
import logging
import hmac # For constant-time comparison
from cryptography import x509
from cryptography.hazmat.primitives import hashes, serialization
from cryptography.hazmat.primitives.asymmetric import ec, rsa, padding as asym_padding
from cryptography.exceptions import InvalidSignature
from pyasn1.codec.der import decoder as der_decoder
from pyasn1.type import univ
from pyasn1.error import PyAsn1Error

# Initialize Flask app
app = Flask(__name__)
# Configure logging
logging.basicConfig(level=logging.INFO)
logger = logging.getLogger(__name__)

# Initialize Datastore client
try:
    datastore_client = datastore.Client()
    logger.info("Datastore client initialized successfully.")
except Exception as e:
    logger.error(f"Failed to initialize Datastore client: {e}")
    datastore_client = None

# Datastore Kind for Key Attestation Sessions
KEY_ATTESTATION_SESSION_KIND = "KeyAttestationSession"
KEY_ATTESTATION_RESULT_KIND = "KeyAttestationResult" # New Datastore Kind
NONCE_EXPIRY_MINUTES = 10 # Renamed from SESSION_EXPIRY_MINUTES

# --- Helper Functions ---

def generate_random_bytes(length=32):
    """Generates cryptographically secure random bytes."""
    return os.urandom(length)

def base64url_encode(data_bytes):
    """Encodes bytes to a Base64URL string."""
    return base64.urlsafe_b64encode(data_bytes).decode('utf-8').rstrip('=')

def base64url_decode(base64url_string):
    """Decodes a Base64URL string to bytes."""
    padding = '=' * (4 - (len(base64url_string) % 4))
    return base64.urlsafe_b64decode(base64url_string + padding)

def convert_bytes_to_hex_str(data):
    """
    Recursively converts bytes in a dictionary or list to hex strings.
    """
    if isinstance(data, dict):
        return {k: convert_bytes_to_hex_str(v) for k, v in data.items()}
    elif isinstance(data, list):
        return [convert_bytes_to_hex_str(i) for i in data]
    elif isinstance(data, bytes):
        return data.hex()
    else:
        return data

def store_key_attestation_session(session_id, nonce_encoded, challenge_encoded):
    """
    Stores the key attestation session data in Datastore.
    The entity key will be the session_id to ensure uniqueness and allow easy lookup.
    """
    if not datastore_client:
        logger.error("Datastore client not available. Cannot store session.")
        raise ConnectionError("Datastore client not initialized.")

    now = datetime.now(timezone.utc)
    # expiry_datetime = now + timedelta(minutes=NONCE_EXPIRY_MINUTES) # Field removed

    key = datastore_client.key(KEY_ATTESTATION_SESSION_KIND, session_id)
    entity = datastore.Entity(key=key)
    entity.update({
        'session_id': session_id,
        'nonce': nonce_encoded,
        'challenge': challenge_encoded,
        'generated_at': now,
    })
    datastore_client.put(entity)
    logger.info(f"Stored key attestation session for session_id: {session_id}")
    # Consider calling cleanup_expired_sessions() here or via a scheduled job
    cleanup_expired_sessions()

def get_key_attestation_session(session_id):
    """
    Retrieves and validates key attestation session data from Datastore.
    Returns the session entity if valid and not expired, otherwise None.
    """
    if not datastore_client:
        logger.error("Datastore client not available. Cannot retrieve session.")
        # Consider raising an exception here if this is an unrecoverable state
        return None

    key = datastore_client.key(KEY_ATTESTATION_SESSION_KIND, session_id)
    entity = datastore_client.get(key)

    if not entity:
        logger.warning(f"Session not found for session_id: {session_id}")
        return None

    # Check for expiration
    generated_at = entity.get('generated_at')
    if not generated_at: # Should not happen if stored correctly
        logger.error(f"Session {session_id} is missing 'generated_at' timestamp.")
        return None

    # Ensure generated_at is offset-aware for comparison
    if generated_at.tzinfo is None:
        generated_at = generated_at.replace(tzinfo=timezone.utc)

    expiry_datetime = generated_at + timedelta(minutes=NONCE_EXPIRY_MINUTES)
    if datetime.now(timezone.utc) > expiry_datetime:
        logger.warning(f"Session expired for session_id: {session_id}. Generated at: {generated_at}, Expired at: {expiry_datetime}")
        # Optionally delete the expired entity here or rely on cleanup_expired_sessions
        # datastore_client.delete(key)
        return None

    logger.info(f"Successfully retrieved and validated session for session_id: {session_id}")
    return entity

def decode_certificate_chain(certificate_chain_b64):
    """
    Decodes a list of Base64 encoded certificate strings into a list of X509Certificate objects.
    """
    decoded_certs = []
    for i, cert_b64 in enumerate(certificate_chain_b64):
        try:
            cert_bytes = base64.b64decode(cert_b64) # Rely on b64decode to handle padding
            cert = x509.load_der_x509_certificate(cert_bytes)
            decoded_certs.append(cert)
        except ValueError as e: # Handles errors from b64decode if input is invalid (e.g. bad chars, incorrect padding if strict)
            logger.error(f"Failed to decode Base64 certificate at index {i}: {e}")
            raise ValueError(f"Invalid Base64 certificate string at index {i}")
        except TypeError as e: # Handles errors from b64decode if input is not string-like
            logger.error(f"Type error during Base64 decoding for certificate at index {i}: {e}")
            raise ValueError(f"Invalid type for Base64 certificate string at index {i}")
        except Exception as e: # Catch other cryptography parsing errors or unexpected issues
            logger.error(f"Error loading certificate at index {i} into X509 object: {e}")
            raise ValueError(f"Cannot parse certificate at index {i} into X509 object")
    if not decoded_certs:
        raise ValueError("Certificate chain is empty after decoding.")
    return decoded_certs

def validate_attestation_signature(leaf_certificate, nonce_from_store_b64, nonce_b_b64, signature_b64):
    """
    Validates the attestation signature.
    - Decodes nonces and signature.
    - Constructs the data that was signed (nonce_from_store || nonce_b).
    - Verifies the signature using the public key from the leaf certificate.
    """
    try:
        nonce_from_store_bytes = base64url_decode(nonce_from_store_b64)
        nonce_b_bytes = base64url_decode(nonce_b_b64)
        signature_bytes = base64url_decode(signature_b64)
    except Exception as e:
        logger.error(f"Failed to base64url_decode one of the signature components: {e}")
        raise ValueError("Invalid base64url encoding for nonce, nonce_b, or signature.")

    signed_data_bytes = nonce_from_store_bytes + nonce_b_bytes

    public_key = leaf_certificate.public_key()

    try:
        # Assuming EC public key, as per "verify/ec"
        # For EC keys, verify() expects the raw signature bytes (r and s concatenated).
        # The hash algorithm is typically SHA256 for Android Key Attestation with EC.
        if isinstance(public_key, ec.EllipticCurvePublicKey):
            public_key.verify(
                signature_bytes,
                signed_data_bytes,
                ec.ECDSA(hashes.SHA256()) # Assuming SHA256, common for attestation
            )
            logger.info("Attestation signature validated successfully.")
            return True
        elif isinstance(public_key, rsa.RSAPublicKey):
            public_key.verify(
                signature_bytes,
                signed_data_bytes,
                asym_padding.PKCS1v15(), # Or PSS, depending on what client uses
                hashes.SHA256()
            )
            logger.info("Attestation signature validated successfully (RSA).")
            return True
        else:
            logger.error(f"Unsupported public key type for signature verification: {type(public_key)}")
            raise ValueError("Unsupported public key type in leaf certificate for signature verification.")
    except InvalidSignature:
        logger.warning("Attestation signature verification failed: InvalidSignature.")
        raise ValueError("Attestation signature verification failed.")
    except Exception as e:
        logger.error(f"Error during attestation signature verification: {e}")
        raise ValueError(f"An unexpected error occurred during signature verification: {e}")

def verify_certificate_chain(certificates):
    """
    Verifies the certificate chain.
    - Each certificate (except the last) is signed by the next certificate in the chain.
    - Does not verify the root against a trust store (as per requirements).
    """
    if len(certificates) < 1: # Should have been caught by decode_certificate_chain
        raise ValueError("Certificate chain is empty, cannot verify.")
    if len(certificates) == 1:
        # Single certificate in chain (self-signed or needs external trust anchor).
        # For attestation, usually there's at least a leaf and an attestation CA.
        # Depending on policy, a single cert might be acceptable if it's a known attestation root,
        # but the requirement is to verify chain signatures if multiple certs exist.
        # For now, we consider a single cert chain as "verified" in terms of its internal links.
        logger.info("Certificate chain has only one certificate. No internal chain validation to perform.")
        return True

    for i in range(len(certificates) - 1):
        subject_cert = certificates[i]
        issuer_cert = certificates[i+1]

        issuer_public_key = issuer_cert.public_key()

        try:
            # The signature hash algorithm is part of the subject_cert.signature_hash_algorithm
            # The public key algorithm from issuer_public_key and signature algorithm from subject_cert
            # are used by the verify() method.
            if isinstance(issuer_public_key, ec.EllipticCurvePublicKey):
                issuer_public_key.verify(
                    subject_cert.signature,
                    subject_cert.tbs_certificate_bytes,
                    ec.ECDSA(subject_cert.signature_hash_algorithm) # Use hash algorithm from subject cert
                )
            elif isinstance(issuer_public_key, rsa.RSAPublicKey):
                issuer_public_key.verify(
                    subject_cert.signature,
                    subject_cert.tbs_certificate_bytes,
                    asym_padding.PKCS1v15(), # Assuming PKCS1v15 for cert signatures
                    subject_cert.signature_hash_algorithm
                )
            else:
                logger.error(f"Unsupported public key type in issuer certificate for chain validation: {type(issuer_public_key)}")
                raise ValueError(f"Certificate chain validation failed: Unsupported public key type in issuer certificate at index {i+1}.")

            logger.info(f"Verified certificate {i}'s signature with certificate {i+1}'s public key.")
        except InvalidSignature:
            logger.warning(f"Certificate chain validation failed: Cert {i} not signed by cert {i+1}.")
            raise ValueError(f"Certificate chain validation failed: Certificate at index {i} is not signed by certificate at index {i+1}.")
        except Exception as e:
            logger.error(f"Error during certificate chain validation (cert {i} by cert {i+1}): {e}")
            raise ValueError(f"An unexpected error occurred during certificate chain validation: {e}")

    logger.info("Certificate chain verified successfully.")
    return True

# --- ASN.1 Constants and Parsing ---
# OID for Android Key Attestation extension
OID_ANDROID_KEY_ATTESTATION = x509.ObjectIdentifier("1.3.6.1.4.1.11129.2.1.17")

# AuthorizationList tags (from Keymaster/KeyMint documentation)
# https://source.android.com/docs/security/features/keystore/attestation?hl=ja#schema
TAG_PURPOSE = 1
TAG_ALGORITHM = 2
TAG_KEY_SIZE = 3
TAG_DIGEST = 5
TAG_PADDING = 6
TAG_EC_CURVE = 10

TAG_RSA_PUBLIC_EXPONENT = 200
TAG_MGF_DIGEST = 203

TAG_ROLLBACK_RESISTANCE = 303  # v3+
TAG_EARLY_BOOT_ONLY = 305

TAG_ACTIVE_DATETIME = 400
TAG_ORIGINATION_EXPIRE_DATETIME = 401
TAG_USAGE_EXPIRE_DATETIME = 402
TAG_USAGE_COUNT_LIMIT = 405

TAG_NO_AUTH_REQUIRED = 503
TAG_USER_AUTH_TYPE = 504
TAG_AUTH_TIMEOUT = 505
TAG_ALLOW_WHILE_ON_BODY = 506  # v3+
TAG_TRUSTED_USER_PRESENCE_REQUIRED = 507  # v3+
TAG_TRUSTED_CONFIRMATION_REQUIRED = 508  # v3+
TAG_UNLOCKED_DEVICE_REQUIRED = 509  # v3+

TAG_CREATION_DATETIME = 701
TAG_ORIGIN = 702
TAG_ROOT_OF_TRUST = 704
TAG_OS_VERSION = 705
TAG_OS_PATCH_LEVEL = 706
TAG_ATTESTATION_APPLICATION_ID = 709  # v2+
TAG_ATTESTATION_ID_BRAND = 710  # v2+
TAG_ATTESTATION_ID_DEVICE = 711  # v2+
TAG_ATTESTATION_ID_PRODUCT = 712
TAG_ATTESTATION_ID_SERIAL = 713
TAG_ATTESTATION_ID_IMEI = 714
TAG_ATTESTATION_ID_MEID = 715
TAG_ATTESTATION_ID_MANUFACTURER = 716
TAG_ATTESTATION_ID_MODEL = 717
TAG_VENDOR_PATCH_LEVEL = 718
TAG_BOOT_PATCH_LEVEL = 719
TAG_DEVICE_UNIQUE_ATTESTATION = 720
TAG_ATTESTATION_ID_SECOND_IMEI = 723
TAG_MODULE_HASH = 724
# ... and many more

def parse_root_of_trust(root_of_trust_sequence):
    parsed_data = {}

    if not isinstance(root_of_trust_sequence, univ.Sequence):
        return parsed_data

    parsed_data['verified_boot_key'] = bytes(root_of_trust_sequence[0]).hex()
    parsed_data['device_locked'] = bool(root_of_trust_sequence[1])
    parsed_data['verified_boot_state'] = int(root_of_trust_sequence[2])
    parsed_data['verified_boot_hash'] = bytes(root_of_trust_sequence[3]).hex()

    return parsed_data


def parse_attestation_application_id(attestation_application_id_bytes):
    try:
        attestation_application_id_sequence, _ = der_decoder.decode(attestation_application_id_bytes)
    except PyAsn1Error as e:
        logger.error(f"Failed to decode KeyDescription ASN.1 sequence with pyasn1: {e}")
        raise ValueError("Malformed KeyDescription sequence.")

    parsed_data = {}

    if not isinstance(attestation_application_id_sequence, univ.SequenceOf):
        return parsed_data

    package_info_sequence = attestation_application_id_sequence[0][0]
    if not isinstance(package_info_sequence, univ.Sequence):
        return parsed_data

    signature_set = attestation_application_id_sequence[1]
    if not isinstance(signature_set, univ.SetOf):
        return parsed_data

    items = package_info_sequence.items()
    for index, item in enumerate(items):
        try:
            value_component = item[1]
        except (AttributeError, IndexError):
            # itemがpyasn1オブジェクトでなかったり、TagSetが空だったりした場合のフォールバック
            logger.warning(f"Could not get tag from item: {item}")
            continue

        if index == 0:
            parsed_data['attestation_application_id'] = str(value_component)
        elif index == 1:
            parsed_data['attestation_application_version_code'] = int(value_component)

    signatures = []
    for index, item in enumerate(signature_set):
        signatures.append(bytes(item).hex())

    parsed_data['application_signatures'] = signatures

    return parsed_data


def parse_authorization_list(auth_list_sequence, attestation_version):
    """
    Parses an AuthorizationList SEQUENCE using pyasn1.
    Returns a dictionary of parsed properties.
    """
    parsed_props = {}
    if not isinstance(auth_list_sequence, univ.Sequence):
        return parsed_props

    for item in auth_list_sequence.items():
        try:
            tag_set = item[1].tagSet
            tag_number = tag_set.superTags[1].tagId
            value_component = item[1]
        except (AttributeError, IndexError):
            # itemがpyasn1オブジェクトでなかったり、TagSetが空だったりした場合のフォールバック
            logger.warning(f"Could not get tag from item: {item}")
            continue

        try:
            if tag_number == TAG_ATTESTATION_APPLICATION_ID:
                parsed_props['attestation_application_id'] = parse_attestation_application_id(bytes(value_component))
            elif tag_number == TAG_OS_VERSION:
                parsed_props['os_version'] = int(value_component)
            elif tag_number == TAG_OS_PATCH_LEVEL:
                parsed_props['os_patch_level'] = int(value_component)
            elif tag_number == TAG_DIGEST:
                digests = [int(p) for p in value_component]
                parsed_props['digests'] = digests
            elif tag_number == TAG_PURPOSE:  # SET OF INTEGER
                purposes = [int(p) for p in value_component]
                parsed_props['purpose'] = purposes
            elif tag_number == TAG_ALGORITHM:
                parsed_props['algorithm'] = int(value_component)
            elif tag_number == TAG_EC_CURVE:
                parsed_props['ec_curve'] = int(value_component)
            elif tag_number == TAG_RSA_PUBLIC_EXPONENT:
                parsed_props['rsa_public_exponent'] = int(value_component)
            elif tag_number == TAG_MGF_DIGEST:
                parsed_props['mgf_digest'] = [int(p) for p in value_component]
            elif tag_number == TAG_KEY_SIZE:
                parsed_props['key_size'] = int(value_component)
            elif tag_number == TAG_NO_AUTH_REQUIRED:  # NULL
                parsed_props['no_auth_required'] = True
            elif tag_number == TAG_CREATION_DATETIME:
                parsed_props['creation_datetime'] = int(value_component)
            elif tag_number == TAG_ORIGIN:
                parsed_props['origin'] = str(value_component)
            elif tag_number == TAG_VENDOR_PATCH_LEVEL:
                parsed_props['vendor_patch_level'] = int(value_component)
            elif tag_number == TAG_BOOT_PATCH_LEVEL:
                parsed_props['boot_patch_level'] = int(value_component)
            elif tag_number == TAG_ATTESTATION_ID_BRAND:
                parsed_props['attestation_id_brand'] = str(value_component)
            elif tag_number == TAG_ATTESTATION_ID_DEVICE:
                parsed_props['attestation_id_device'] = str(value_component)
            elif tag_number == TAG_ATTESTATION_ID_PRODUCT:
                parsed_props['attestation_id_product'] = str(value_component)
            elif tag_number == TAG_ATTESTATION_ID_SERIAL:
                parsed_props['attestation_id_serial'] = str(value_component)
            elif tag_number == TAG_ATTESTATION_ID_MANUFACTURER:
                parsed_props['attestation_id_manufacturer'] = str(value_component)
            elif tag_number == TAG_ATTESTATION_ID_MODEL:
                parsed_props['attestation_id_model'] = str(value_component)
            elif tag_number == TAG_MODULE_HASH:
                parsed_props['module_hash'] = base64.urlsafe_b64encode(bytes(value_component)).decode()
            elif tag_number == TAG_ROOT_OF_TRUST:
                parsed_props['root_of_trust'] = parse_root_of_trust(value_component)
            else:
                logger.warning("Unknown tag:%d, %s" % (tag_number, value_component))

        except (PyAsn1Error, ValueError) as e:
            logger.warning(
                f"Error parsing tag {tag_number} in AuthorizationList: {e}. Value component: {value_component}")

    return parsed_props


def parse_key_description(key_desc_bytes):
    """
    Parses the KeyDescription SEQUENCE from the attestation extension using pyasn1.
    Returns a dictionary containing key properties.
    """
    try:
        key_desc_sequence, _ = der_decoder.decode(key_desc_bytes)
    except PyAsn1Error as e:
        logger.error(f"Failed to decode KeyDescription ASN.1 sequence with pyasn1: {e}")
        raise ValueError("Malformed KeyDescription sequence.")

    if not isinstance(key_desc_sequence, univ.Sequence):
        raise ValueError("Decoded KeyDescription is not an ASN.1 SEQUENCE.")

    parsed_data = {}
    try:
        parsed_data['attestation_version'] = int(key_desc_sequence[0])
        parsed_data['attestation_security_level'] = int(key_desc_sequence[1])
        parsed_data['keymint_or_keymaster_version'] = int(key_desc_sequence[2])
        parsed_data['keymint_or_keymaster_security_level'] = int(key_desc_sequence[3])
        # Ensure the challenge is stored as bytes, then encoded to base64url string later if needed for JSON
        # The user's provided code does base64.urlsafe_b64encode(bytes(key_desc_sequence[4])).decode()
        # However, the existing code stores it as raw bytes: parsed_data['attestation_challenge'] = key_desc_sequence[4].native
        # The challenge matching logic later decodes the stored challenge (which is b64 from datastore)
        # and compares with client_attestation_challenge_bytes.
        # So, this should remain as bytes.
        parsed_data['attestation_challenge'] = bytes(key_desc_sequence[4])


        idx = 5
        if len(key_desc_sequence) > idx and isinstance(key_desc_sequence[idx], univ.OctetString):
            parsed_data['unique_id'] = bytes(key_desc_sequence[idx]).hex()
            idx += 1
        else:
            parsed_data['unique_id'] = None

        if len(key_desc_sequence) > idx:
            sw_enforced_seq = key_desc_sequence[idx]
            parsed_data['software_enforced'] = parse_authorization_list(
                sw_enforced_seq,
                parsed_data.get('attestation_version')
            )
            idx += 1
        else:
            parsed_data['software_enforced'] = {}

        if len(key_desc_sequence) > idx:
            hw_enforced_seq = key_desc_sequence[idx]
            parsed_data['hardware_enforced'] = parse_authorization_list(
                hw_enforced_seq,
                parsed_data.get('attestation_version')
            )
            idx += 1
        else:
            parsed_data['hardware_enforced'] = {}

        if parsed_data.get('attestation_version') == 4 and len(key_desc_sequence) > idx:
            if isinstance(key_desc_sequence[idx], univ.Null):
                parsed_data['device_unique_attestation'] = True

    except (IndexError, ValueError, PyAsn1Error) as e:
        logger.error(f"Error processing parsed KeyDescription sequence: {e}. Structure might be unexpected.")
        raise ValueError("Malformed or unexpected KeyDescription structure.")

    return parsed_data


def get_attestation_extension_properties(certificate):
    """
    Finds and parses the Android Key Attestation extension from a certificate.
    Returns a dictionary of properties or None if not found/parsed.
    """
    try:
        ext = certificate.extensions.get_extension_for_oid(OID_ANDROID_KEY_ATTESTATION)
        if not ext:
            logger.warning("Android Key Attestation extension not found in certificate.")
            return None
    except x509.ExtensionNotFound:
        logger.warning("Android Key Attestation extension (OID %s) not found.", OID_ANDROID_KEY_ATTESTATION)
        return None

    if isinstance(ext.value, x509.UnrecognizedExtension):
        # logger.info("Found x509.UnrecognizedExtension")
        key_description_bytes = ext.value.value
    elif isinstance(ext.value, bytes):
        # logger.info("Extension value is bytes")
        key_description_bytes = ext.value
    else:
        logger.error(f"Unexpected type for attestation extension value: {type(ext.value)}")
        raise ValueError("Unexpected type for attestation extension value.")

    if not key_description_bytes:
        logger.error("Attestation extension found but its value is empty.")
        return None

    logger.info("KeyDescription length: %i bytes", len(key_description_bytes))
    try:
        # This will now call the pyasn1 version of the parser
        attestation_properties = parse_key_description(key_description_bytes)
        return attestation_properties
    except ValueError as e:
        logger.error(f"Failed to parse KeyDescription from attestation extension: {e}")
        raise


def cleanup_expired_sessions():
    """Removes expired key attestation session entities from Datastore."""
    if not datastore_client:
        logger.warning("Datastore client not available. Skipping cleanup of expired sessions.")
        return

    try:
        expiry_time_check = datetime.now(timezone.utc) - timedelta(minutes=NONCE_EXPIRY_MINUTES)
        query = datastore_client.query(kind=KEY_ATTESTATION_SESSION_KIND)
        query.add_filter('generated_at', '<', expiry_time_check) # Filter by generated_at

        expired_entities = list(query.fetch())

        if expired_entities:
            keys_to_delete = [entity.key for entity in expired_entities]
            datastore_client.delete_multi(keys_to_delete)
            logger.info(f"Cleaned up {len(keys_to_delete)} expired key attestation session entities.")
        else:
            logger.info("No expired key attestation session entities found to cleanup.")
    except Exception as e:
        logger.error(f"Error during Datastore cleanup of expired key attestation sessions: {e}")

def store_key_attestation_result(session_id, result, reason, payload_data_json_str, attestation_data_json_str):
    """Stores the key attestation verification result in Datastore."""
    if not datastore_client:
        logger.error("Datastore client not available. Cannot store attestation result.")
        # Depending on policy, might raise an error or just log and return
        return

    try:
        # Use session_id as the key name for the entity for easy lookup if needed,
        # or generate a unique ID if session_id might not be unique across all results
        # (e.g., if a session can have multiple verification attempts).
        # For simplicity, assuming session_id is sufficient for now.
        key = datastore_client.key(KEY_ATTESTATION_RESULT_KIND, session_id)
        entity = datastore.Entity(key=key)
        entity.update({
            'session_id': session_id,
            'created_at': datetime.now(timezone.utc),
            'result': result,  # e.g., "verified", "failed"
            'reason': reason,  # Detailed reason for failure, or success message
            'payload_data': payload_data_json_str, # JSON string
            'attestation_data': attestation_data_json_str # JSON string
        })
        datastore_client.put(entity)
        logger.info(f"Stored key attestation result for session_id: {session_id}")
    except Exception as e:
        logger.error(f"Failed to store key attestation result for session_id {session_id}: {e}")


# --- Endpoints ---

@app.route('/v1/prepare', methods=['POST']) # Changed from Blueprint
def prepare_attestation():
    """
    Prepares for key attestation by generating a nonce and challenge.
    Request body: { "session_id": "string" }
    Response body: { "nonce": "string (Base64URLEncoded)", "challenge": "string (Base64URLEncoded)" }
    """
    if not datastore_client:
        logger.error("Datastore client not available for /prepare endpoint.")
        return jsonify({"error": "Datastore service not available"}), 503

    try:
        data = request.get_json()
        if not data:
            logger.warning("Prepare request missing JSON payload.")
            return jsonify({"error": "Missing JSON payload"}), 400

        session_id = data.get('session_id')
        if not session_id or not isinstance(session_id, str) or not session_id.strip():
            logger.warning(f"Prepare request with invalid session_id: {session_id}")
            return jsonify({"error": "'session_id' must be a non-empty string"}), 400

        # Generate nonce and challenge
        nonce_bytes = generate_random_bytes()
        challenge_bytes = generate_random_bytes()

        nonce_encoded = base64url_encode(nonce_bytes)
        challenge_encoded = base64url_encode(challenge_bytes)

        # Store session data in Datastore
        try:
            store_key_attestation_session(session_id, nonce_encoded, challenge_encoded)
        except ConnectionError as e: # Catch if datastore_client was None during helper call
             logger.error(f"Datastore connection error during store_key_attestation_session: {e}")
             return jsonify({"error": "Failed to store session due to datastore connectivity"}), 503
        except Exception as e:
            logger.error(f"Failed to store key attestation session for sessionId {session_id}: {e}")
            return jsonify({"error": "Failed to store session data"}), 500

        response_data = {
            "nonce": nonce_encoded,
            "challenge": challenge_encoded
        }
        logger.info(f"Successfully prepared attestation for sessionId: {session_id}")
        return jsonify(response_data), 200

    except Exception as e:
        logger.error(f"Error in /prepare endpoint: {e}")
        return jsonify({"error": "An unexpected error occurred"}), 500

@app.route('/v1/verify/signature', methods=['POST']) # Changed from Blueprint
def verify_signature_attestation():
    """
    Verifies the Key Attestation Signature (mock implementation).
    Request body: { "session_id": "string", "signature": "string (Base64Encoded)", "nonce_b": "string (Base64Encoded)", "certificate_chain": ["string (Base64Encoded)"] }
    Response body: { "session_id": "string", "is_verified": false, "reason": "Mock implementation", "decoded_certificate_chain": { "mocked_detail": "This is a mock response for decoded certificate chain." }, "attestation_properties": { "mocked_software_enforced": {}, "mocked_tee_enforced": {} } }
    """
    try:
        data = request.get_json()
        if not data:
            logger.warning("Verify Signature request missing JSON payload.")
            # Cannot get session_id if data is None, so pass a placeholder or handle differently
            store_key_attestation_result(
                "unknown_session", "failed", "Missing JSON payload",
                "{}", "{}"
            )
            return jsonify({"error": "Missing JSON payload"}), 400

        # --- 1. Validate Input and Session ---
        session_id = data.get('session_id') # session_id must exist for meaningful logging/storage
        signature_b64 = data.get('signature')
        nonce_b_b64 = data.get('nonce_b')
        certificate_chain_b64 = data.get('certificate_chain')
        device_info_from_request = data.get('device_info', {})
        security_info_from_request = data.get('security_info', {})

        payload_data_for_datastore = {
            "device_info": device_info_from_request,
            "security_info": security_info_from_request
        }
        payload_data_json_str = json.dumps(payload_data_for_datastore)

        if not session_id: # Explicitly check for session_id for storing results
            logger.warning("Verify Signature request missing session_id.")
            store_key_attestation_result(
                "missing_session_id", "failed", "Missing session_id in request",
                payload_data_json_str, "{}"
            )
            return jsonify({"error": "Missing 'session_id'"}), 400


        if not all([signature_b64, nonce_b_b64, certificate_chain_b64]):
            logger.warning(f"Verify Signature request for session '{session_id}' missing one or more required fields (signature, nonce_b, certificate_chain).")
            store_key_attestation_result(
                session_id, "failed", "Missing one or more required fields: signature, nonce_b, certificate_chain",
                payload_data_json_str, "{}"
            )
            return jsonify({"error": "Missing one or more required fields: signature, nonce_b, certificate_chain"}), 400

        if not isinstance(session_id, str) or \
           not isinstance(signature_b64, str) or \
           not isinstance(nonce_b_b64, str) or \
           not isinstance(certificate_chain_b64, list) or \
           not all(isinstance(cert, str) for cert in certificate_chain_b64):
            logger.warning(f"Verify Signature request for session '{session_id}' has type mismatch for one or more fields.")
            store_key_attestation_result(
                session_id, "failed", "Type mismatch for one or more fields.",
                payload_data_json_str, "{}"
            )
            return jsonify({"error": "Type mismatch for one or more fields. Ensure session_id, signature, nonce_b are strings and certificate_chain is a list of strings."}), 400

        if not datastore_client:
            logger.error("Datastore client not available for /verify/signature endpoint.")
            # Cannot store result if datastore is down.
            return jsonify({"error": "Datastore service not available"}), 503

        session_entity = get_key_attestation_session(session_id)
        if not session_entity:
            logger.warning(f"Session ID '{session_id}' not found, expired, or invalid.")
            store_key_attestation_result(
                session_id, "failed", "Session ID not found, expired, or invalid.",
                payload_data_json_str, "{}"
            )
            return jsonify({"error": "Session ID not found, expired, or invalid."}), 403

        nonce_from_store_b64 = session_entity.get('nonce')
        challenge_from_store_b64 = session_entity.get('challenge')

        if not nonce_from_store_b64 or not challenge_from_store_b64:
            logger.error(f"Session '{session_id}' is missing nonce or challenge in Datastore.")
            store_key_attestation_result(
                session_id, "failed", "Corrupted session data in Datastore.",
                payload_data_json_str, "{}"
            )
            return jsonify({"error": "Corrupted session data."}), 500

        logger.info(f"Session validation successful for session_id: {session_id}")

        attestation_properties = None # Initialize for broader scope

        # --- 2. Decode Certificate Chain ---
        try:
            certificates = decode_certificate_chain(certificate_chain_b64)
            logger.info(f"Successfully decoded certificate chain for session_id: {session_id}. Chain length: {len(certificates)}")
        except ValueError as e:
            logger.warning(f"Failed to decode certificate chain for session {session_id}: {e}")
            store_key_attestation_result(session_id, "failed", f"Invalid certificate chain: {e}", payload_data_json_str, "{}")
            return jsonify({"error": f"Invalid certificate chain: {e}"}), 400

        # --- 3. Signature Validation ---
        try:
            validate_attestation_signature(
                certificates[0], # Leaf certificate
                nonce_from_store_b64,
                nonce_b_b64,
                signature_b64
            )
            logger.info(f"Attestation signature validated successfully for session_id: {session_id}")
        except ValueError as e:
            logger.warning(f"Attestation signature validation failed for session {session_id}: {e}")
            store_key_attestation_result(session_id, "failed", f"Attestation signature validation failed: {e}", payload_data_json_str, "{}")
            return jsonify({"error": f"Attestation signature validation failed: {e}"}), 400

        # --- 4. Certificate Chain Verification ---
        try:
            verify_certificate_chain(certificates)
            logger.info(f"Certificate chain verified successfully for session_id: {session_id}")
        except ValueError as e:
            logger.warning(f"Certificate chain verification failed for session {session_id}: {e}")
            store_key_attestation_result(session_id, "failed", f"Certificate chain verification failed: {e}", payload_data_json_str, "{}")
            return jsonify({"error": f"Certificate chain verification failed: {e}"}), 400

        # --- 5. ASN.1 Parsing of Attestation Extension ---
        try:
            attestation_properties = get_attestation_extension_properties(certificates[0])
            if not attestation_properties or 'attestation_challenge' not in attestation_properties:
                logger.warning(f"Failed to parse attestation extension or missing challenge for session {session_id}.")
                # attestation_properties might be None or partially filled, so dump it as is.
                sanitized_att_props = convert_bytes_to_hex_str(attestation_properties or {})
                attestation_data_json_str = json.dumps(sanitized_att_props)
                store_key_attestation_result(session_id, "failed", "Failed to parse key attestation extension or attestation challenge not found.", payload_data_json_str, attestation_data_json_str)
                return jsonify({"error": "Failed to parse key attestation extension or attestation challenge not found."}), 400
            logger.info(f"Successfully parsed attestation extension for session_id: {session_id}. Version: {attestation_properties.get('attestation_version')}")
        except ValueError as e: # This catches errors from get_attestation_extension_properties
            logger.warning(f"ASN.1 parsing of attestation extension failed for session {session_id}: {e}")
            # attestation_properties could be None if get_attestation_extension_properties raised early,
            # or it could be partially filled if parse_key_description failed midway.
            sanitized_att_props = convert_bytes_to_hex_str(attestation_properties or {})
            attestation_data_json_str = json.dumps(sanitized_att_props)
            store_key_attestation_result(session_id, "failed", f"ASN.1 parsing failed: {e}", payload_data_json_str, attestation_data_json_str)
            return jsonify({"error": f"ASN.1 parsing failed: {e}"}), 400

        # --- 6. Challenge Matching ---
        # Prepare for potential error logging - attestation_properties should be fully populated here if no prior error.
        sanitized_att_props_for_error = convert_bytes_to_hex_str(attestation_properties or {})
        attestation_data_json_str_for_error = json.dumps(sanitized_att_props_for_error)
        try:
            challenge_from_store_bytes = base64url_decode(challenge_from_store_b64)
        except Exception as e:
            logger.error(f"Failed to base64url_decode challenge_from_store_b64 for session {session_id}: {e}")
            store_key_attestation_result(session_id, "failed", "Internal server error: Could not decode stored challenge.", payload_data_json_str, attestation_data_json_str_for_error)
            return jsonify({"error": "Internal server error: Could not decode stored challenge."}), 500

        client_attestation_challenge_bytes = attestation_properties.get('attestation_challenge')

        if not client_attestation_challenge_bytes or \
           not hmac.compare_digest(challenge_from_store_bytes, client_attestation_challenge_bytes):
            logger.warning(f"Challenge mismatch for session {session_id}. Store: '{challenge_from_store_b64}', Cert: '{base64url_encode(client_attestation_challenge_bytes or b'')}'")
            store_key_attestation_result(session_id, "failed", "Attestation challenge mismatch.", payload_data_json_str, attestation_data_json_str_for_error)
            return jsonify({"error": "Attestation challenge mismatch."}), 400

        logger.info(f"Attestation challenge matched successfully for session_id: {session_id}")

        # If all checks pass, the attestation is considered verified.
        final_response = {
            "session_id": session_id,
            "is_verified": True,
            "reason": "Key attestation verified successfully.",
            "attestation_info": {
                "attestation_version": attestation_properties.get('attestation_version'),
                "attestation_security_level": attestation_properties.get('attestation_security_level'),
                "keymint_version": attestation_properties.get('keymint_or_keymaster_version'),
                "keymint_security_level": attestation_properties.get('keymint_or_keymaster_security_level'),
                "software_enforced_properties": attestation_properties.get('software_enforced', {}),
                "hardware_enforced_properties": attestation_properties.get('hardware_enforced', {})
            },
            "device_info": device_info_from_request,
            "security_info": security_info_from_request
        }

        # Structure for Datastore should also reflect this nesting for consistency
        attestation_data_for_datastore = {
            "attestation_info": final_response["attestation_info"]
        }
        attestation_data_json_str_success = json.dumps(attestation_data_for_datastore)
        store_key_attestation_result(
            session_id, "verified", final_response["reason"],
            payload_data_json_str, attestation_data_json_str_success
        )

        logger.info(f"Successfully verified Key Attestation Signature for session_id: {session_id}")
        return jsonify(final_response), 200

    except ValueError as e: # Catch specific ValueErrors not caught by inner blocks
        # This block might be hit if `data.get_json()` fails and returns something non-JSON,
        # or other unexpected ValueErrors. session_id might not be available.
        current_session_id = locals().get("session_id", "unknown_session_value_error")
        payload_str = locals().get("payload_data_json_str", "{}")
<<<<<<< HEAD
        att_props_str = json.dumps(locals().get("attestation_properties") or {})
        logger.warning(f"ValueError in /verify/signature for session {current_session_id}: {e}")
=======
        raw_att_props = locals().get("attestation_properties") or {}
        sanitized_att_props = convert_bytes_to_hex_str(raw_att_props)
        att_props_str = json.dumps(sanitized_att_props)
        logger.warning(f"ValueError in /verify/ec for session {current_session_id}: {e}")
>>>>>>> 233fed74
        store_key_attestation_result(current_session_id, "failed", str(e), payload_str, att_props_str)
        return jsonify({"error": str(e)}), 400
    except Exception as e: # Catch all other unexpected exceptions
        current_session_id = locals().get("session_id", "unknown_session_exception")
        payload_str = locals().get("payload_data_json_str", "{}")
<<<<<<< HEAD
        att_props_str = json.dumps(locals().get("attestation_properties") or {})
        logger.error(f"Error in /verify/signature endpoint for session {current_session_id}: {e}", exc_info=True)
=======
        raw_att_props = locals().get("attestation_properties") or {}
        sanitized_att_props = convert_bytes_to_hex_str(raw_att_props)
        att_props_str = json.dumps(sanitized_att_props)
        logger.error(f"Error in /verify/ec endpoint for session {current_session_id}: {e}", exc_info=True)
>>>>>>> 233fed74
        store_key_attestation_result(current_session_id, "failed", "An unexpected error occurred.", payload_str, att_props_str)
        return jsonify({"error": "An unexpected error occurred"}), 500


if __name__ == '__main__':
    # This is used when running locally only.
    # When deploying to Google App Engine, a webserver process such as Gunicorn will serve the app.
    # This can be configured by adding an `entrypoint` to app.yaml.
    # The PORT environment variable is provided by App Engine.
    port = int(os.environ.get('PORT', 8081))
    app.run(host='0.0.0.0', port=port, debug=True)<|MERGE_RESOLUTION|>--- conflicted
+++ resolved
@@ -844,29 +844,23 @@
         # or other unexpected ValueErrors. session_id might not be available.
         current_session_id = locals().get("session_id", "unknown_session_value_error")
         payload_str = locals().get("payload_data_json_str", "{}")
-<<<<<<< HEAD
-        att_props_str = json.dumps(locals().get("attestation_properties") or {})
-        logger.warning(f"ValueError in /verify/signature for session {current_session_id}: {e}")
-=======
+
         raw_att_props = locals().get("attestation_properties") or {}
         sanitized_att_props = convert_bytes_to_hex_str(raw_att_props)
         att_props_str = json.dumps(sanitized_att_props)
-        logger.warning(f"ValueError in /verify/ec for session {current_session_id}: {e}")
->>>>>>> 233fed74
+        logger.warning(f"ValueError in /verify/signature for session {current_session_id}: {e}")
+
         store_key_attestation_result(current_session_id, "failed", str(e), payload_str, att_props_str)
         return jsonify({"error": str(e)}), 400
     except Exception as e: # Catch all other unexpected exceptions
         current_session_id = locals().get("session_id", "unknown_session_exception")
         payload_str = locals().get("payload_data_json_str", "{}")
-<<<<<<< HEAD
-        att_props_str = json.dumps(locals().get("attestation_properties") or {})
-        logger.error(f"Error in /verify/signature endpoint for session {current_session_id}: {e}", exc_info=True)
-=======
+
         raw_att_props = locals().get("attestation_properties") or {}
         sanitized_att_props = convert_bytes_to_hex_str(raw_att_props)
         att_props_str = json.dumps(sanitized_att_props)
-        logger.error(f"Error in /verify/ec endpoint for session {current_session_id}: {e}", exc_info=True)
->>>>>>> 233fed74
+        logger.error(f"Error in /verify/signature endpoint for session {current_session_id}: {e}", exc_info=True)
+
         store_key_attestation_result(current_session_id, "failed", "An unexpected error occurred.", payload_str, att_props_str)
         return jsonify({"error": "An unexpected error occurred"}), 500
 
