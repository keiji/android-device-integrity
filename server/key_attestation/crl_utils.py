--- conflicted
+++ resolved
@@ -11,13 +11,11 @@
 CRL_URL = "https://android.googleapis.com/attestation/status"
 CRL_CACHE_DIR = "/tmp/crl"
 
-<<<<<<< HEAD
 # In-memory cache
 _CRL_MEM_CACHE = None
 _CRL_MEM_CACHE_EXPIRY = None
-=======
+
 CRL_FILENAME_PATTERN = re.compile(r"crl-(\d+)\.json")
->>>>>>> b5e7429f
 
 
 def _get_cached_crl():
